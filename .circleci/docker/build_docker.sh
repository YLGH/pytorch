#!/bin/bash

set -ex

retry () {
    $*  || (sleep 1 && $*) || (sleep 2 && $*)
}

# If UPSTREAM_BUILD_ID is set (see trigger job), then we can
# use it to tag this build with the same ID used to tag all other
# base image builds. Also, we can try and pull the previous
# image first, to avoid rebuilding layers that haven't changed.

#until we find a way to reliably reuse previous build, this last_tag is not in use
# last_tag="$(( CIRCLE_BUILD_NUM - 1 ))"
tag="${DOCKER_TAG}"


registry="308535385114.dkr.ecr.us-east-1.amazonaws.com"
image="${registry}/pytorch/${IMAGE_NAME}"
ghcr_image="ghcr.io/pytorch/ci-image"

login() {
  aws ecr get-authorization-token --region us-east-1 --output text --query 'authorizationData[].authorizationToken' |
    base64 -d |
    cut -d: -f2 |
    docker login -u AWS --password-stdin "$1"
}


# Only run these steps if not on github actions
if [[ -z "${GITHUB_ACTIONS}" ]]; then
  # Retry on timeouts (can happen on job stampede).
  retry login "${registry}"
  # Logout on exit
  trap "docker logout ${registry}" EXIT
fi

# export EC2=1
# export JENKINS=1

# Try to pull the previous image (perhaps we can reuse some layers)
# if [ -n "${last_tag}" ]; then
#   docker pull "${image}:${last_tag}" || true
# fi

# Build new image
./build.sh ${IMAGE_NAME} -t "${image}:${tag}"

# Only push if `DOCKER_SKIP_PUSH` = false
if [ "${DOCKER_SKIP_PUSH:-true}" = "false" ]; then
<<<<<<< HEAD
  docker push "${image}:${tag}"
=======
  # Only push if docker image doesn't exist already.
  # ECR image tags are immutable so this will avoid pushing if only just testing if the docker jobs work
  # NOTE: The only workflow that should push these images should be the docker-builds.yml workflow
  if ! docker manifest inspect "${image}:${tag}" >/dev/null 2>/dev/null; then
    docker push "${image}:${tag}"
  fi

  if [ "${PUSH_GHCR_IMAGE:-}" = "true" ]; then
    # Push docker image to the ghcr.io
    echo $GHCR_PAT | docker login ghcr.io -u pytorch --password-stdin
    docker tag "${image}:${tag}" "${ghcr_image}:${IMAGE_NAME}-${tag}"
    docker push "${ghcr_image}:${IMAGE_NAME}-${tag}"
  fi
>>>>>>> 135af0fe
fi

if [ -z "${DOCKER_SKIP_S3_UPLOAD:-}" ]; then
  trap "rm -rf ${IMAGE_NAME}:${tag}.tar" EXIT
  docker save -o "${IMAGE_NAME}:${tag}.tar" "${image}:${tag}"
  aws s3 cp "${IMAGE_NAME}:${tag}.tar" "s3://ossci-linux-build/pytorch/base/${IMAGE_NAME}:${tag}.tar" --acl public-read
fi<|MERGE_RESOLUTION|>--- conflicted
+++ resolved
@@ -49,9 +49,6 @@
 
 # Only push if `DOCKER_SKIP_PUSH` = false
 if [ "${DOCKER_SKIP_PUSH:-true}" = "false" ]; then
-<<<<<<< HEAD
-  docker push "${image}:${tag}"
-=======
   # Only push if docker image doesn't exist already.
   # ECR image tags are immutable so this will avoid pushing if only just testing if the docker jobs work
   # NOTE: The only workflow that should push these images should be the docker-builds.yml workflow
@@ -65,7 +62,6 @@
     docker tag "${image}:${tag}" "${ghcr_image}:${IMAGE_NAME}-${tag}"
     docker push "${ghcr_image}:${IMAGE_NAME}-${tag}"
   fi
->>>>>>> 135af0fe
 fi
 
 if [ -z "${DOCKER_SKIP_S3_UPLOAD:-}" ]; then
