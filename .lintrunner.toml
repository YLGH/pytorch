[[linter]]
code = 'FLAKE8'
include_patterns = ['**/*.py']
exclude_patterns = [
    '.git/**',
    'build_test_custom_build/**',
    'build/**',
    'caffe2/**',
    'docs/caffe2/**',
    'docs/cpp/src/**',
    'docs/src/**',
    'scripts/**',
    'test/generated_type_hints_smoketest.py',
    'third_party/**',
    'torch/include/**',
    'torch/lib/**',
    'venv/**',
    '**/*.pyi',
]
command = [
    'python3',
    'tools/linter/adapters/flake8_linter.py',
    '--',
    '@{{PATHSFILE}}'
]
init_command = [
    'python3',
    'tools/linter/adapters/pip_init.py',
    '--dry-run={{DRYRUN}}',
    'flake8==3.8.2',
    'flake8-bugbear==20.1.4',
    'flake8-comprehensions==3.3.0',
    'flake8-executable==2.0.4',
    'flake8-pyi==20.5.0',
    'mccabe==0.6.1',
    'pycodestyle==2.6.0',
    'pyflakes==2.2.0',
]


[[linter]]
code = 'CLANGFORMAT'
include_patterns = [
    'aten/src/ATen/*.h',
    'c10/**/*.h',
    'c10/**/*.cpp',
    'torch/csrc/**/*.h',
    'torch/csrc/**/*.cpp',
    'test/cpp/**/*.h',
    'test/cpp/**/*.cpp',
]
exclude_patterns = [
    'c10/util/strong_type.h',
    'torch/csrc/jit/serialization/mobile_bytecode_generated.h',
]
init_command = [
    'python3',
    'tools/linter/adapters/s3_init.py',
    '--config-json=tools/linter/adapters/s3_init_config.json',
    '--linter=clang-format',
    '--dry-run={{DRYRUN}}',
    '--output-dir=.lintbin',
    '--output-name=clang-format',
]
command = [
    'python3',
    'tools/linter/adapters/clangformat_linter.py',
    '--binary=.lintbin/clang-format',
    '--',
    '@{{PATHSFILE}}'
]
is_formatter = true

[[linter]]
code = 'MYPY'
include_patterns = [
    'torch/**/*.py',
    'torch/**/*.pyi',
    'caffe2/**/*.py',
    'caffe2/**/*.pyi',
    'test/test_bundled_images.py',
    'test/test_bundled_inputs.py',
    'test/test_complex.py',
    'test/test_datapipe.py',
    'test/test_futures.py',
    # 'test/test_numpy_interop.py',
    'test/test_torch.py',
    'test/test_type_hints.py',
    'test/test_type_info.py',
    'test/test_utils.py',
]
exclude_patterns = [
    'torch/include/**',
    'torch/csrc/**',
    'torch/distributed/elastic/agent/server/api.py',
    'torch/testing/_internal/**',
    'torch/distributed/fsdp/fully_sharded_data_parallel.py',
    # TODO(suo): these exclusions were added just to get lint clean on master.
    # Follow up to do more target suppressions and remove them.
    'torch/distributed/fsdp/flatten_params_wrapper.py',
    'torch/ao/quantization/fx/convert.py',
    'torch/ao/quantization/_dbr/function_fusion.py',
    'test/test_datapipe.py',
    'caffe2/contrib/fakelowp/test/test_batchmatmul_nnpi_fp16.py',
    'test/test_numpy_interop.py',
    'torch/torch_version.py',
]
command = [
    'python3',
    'tools/linter/adapters/mypy_linter.py',
    '--config=mypy.ini',
    '--',
    '@{{PATHSFILE}}'
]
init_command = [
    'python3',
    'tools/linter/adapters/pip_init.py',
    '--dry-run={{DRYRUN}}',
    'numpy==1.21.6',
    'expecttest==0.1.3',
    'mypy==0.950',
    'types-requests==2.27.25',
    'types-six==1.16.15',
    'types-PyYAML==6.0.7',
    'types-tabulate==0.8.8',
    'types-protobuf==3.19.18',
    'types-pkg-resources==0.1.3',
    'types-Jinja2==2.11.9',
    'junitparser==2.1.1',
    'rich==10.9.0',
    'pyyaml==6.0',
]

[[linter]]
code = 'MYPYSTRICT'
include_patterns = [
    '.github/**/*.py',
    'benchmarks/instruction_counts/**/*.py',
    'tools/**/*.py',
    'torch/utils/_pytree.py',
    'torch/utils/benchmark/utils/common.py',
    'torch/utils/benchmark/utils/timer.py',
    'torch/utils/benchmark/utils/valgrind_wrapper/**/*.py',
]
exclude_patterns = [
    # (linbinyu) copied from internal repo
    'tools/code_analyzer/gen_operators_yaml.py',
]
command = [
    'python3',
    'tools/linter/adapters/mypy_linter.py',
    '--config=mypy-strict.ini',
    '--',
    '@{{PATHSFILE}}'
]

[[linter]]
code = 'CLANGTIDY'
include_patterns = [
    'torch/csrc/deploy/**/*.cpp',
    'torch/csrc/fx/**/*.cpp',
    'torch/csrc/generic/**/*.cpp',
    'torch/csrc/onnx/**/*.cpp',
    'torch/csrc/tensor/**/*.cpp',
    'torch/csrc/utils/**/*.cpp',
]
exclude_patterns = [
    # The negative filters below are to exclude files that include onnx_pb.h or
    # caffe2_pb.h, otherwise we'd have to build protos as part of this CI job.
    # FunctionsManual.cpp is excluded to keep this diff clean. It will be fixed
    # in a follow up PR.
    # /torch/csrc/generic/*.cpp is excluded because those files aren't actually built.
    # deploy/interpreter files are excluded due to using macros and other techniquies
    # that are not easily converted to accepted c++
    'torch/csrc/jit/passes/onnx/helper.cpp',
    'torch/csrc/jit/passes/onnx/shape_type_inference.cpp',
    'torch/csrc/jit/serialization/onnx.cpp',
    'torch/csrc/jit/serialization/export.cpp',
    'torch/csrc/jit/serialization/import.cpp',
    'torch/csrc/jit/serialization/import_legacy.cpp',
    'torch/csrc/onnx/init.cpp',
    'torch/csrc/cuda/nccl.*',
    'torch/csrc/cuda/python_nccl.cpp',
    'torch/csrc/autograd/FunctionsManual.cpp',
    'torch/csrc/generic/*.cpp',
    'torch/csrc/jit/codegen/cuda/runtime/*',
    'torch/csrc/deploy/interactive_embedded_interpreter.cpp',
    'torch/csrc/deploy/interpreter/**',
    'torch/csrc/deploy/test_deploy_python_ext.cpp',
    'torch/csrc/deploy/test_deploy_missing_interpreter.cpp',
    'torch/csrc/deploy/test_deploy_gpu.cpp',
    'torch/csrc/utils/disable_torch_function.cpp',
]
init_command = [
    'python3',
    'tools/linter/adapters/s3_init.py',
    '--config-json=tools/linter/adapters/s3_init_config.json',
    '--linter=clang-tidy',
    '--dry-run={{DRYRUN}}',
    '--output-dir=.lintbin',
    '--output-name=clang-tidy',
]
command = [
    'python3',
    'tools/linter/adapters/clangtidy_linter.py',
    '--binary=.lintbin/clang-tidy',
    '--build_dir=./build',
    '--',
    '@{{PATHSFILE}}'
]

[[linter]]
code = 'TYPEIGNORE'
include_patterns = ['**/*.py', '**/*.pyi']
exclude_patterns = ['test/test_jit.py']
command = [
    'python3',
    'tools/linter/adapters/grep_linter.py',
    '--pattern=# type:\s*ignore([^\[]|$)',
    '--linter-name=TYPEIGNORE',
    '--error-name=unqualified type: ignore',
    """--error-description=\
        This line has an unqualified `type: ignore`; \
        please convert it to `type: ignore[xxxx]`\
    """,
    '--',
    '@{{PATHSFILE}}'
]

[[linter]]
code = 'NOQA'
include_patterns = ['**/*.py', '**/*.pyi']
exclude_patterns = ['caffe2/**']
command = [
    'python3',
    'tools/linter/adapters/grep_linter.py',
    '--pattern=# noqa([^:]|$)',
    '--linter-name=NOQA',
    '--error-name=unqualified noqa',
    """--error-description=\
        This line has an unqualified `noqa`; \
        please convert it to `noqa: XXXX`\
    """,
    '--',
    '@{{PATHSFILE}}'
]

[[linter]]
code = 'CIRCLECI'
include_patterns=['.circleci/**']
command = [
    'python3',
    'tools/linter/adapters/circleci_linter.py',
    '--regen-script-working-dir=.circleci',
    '--config-yml=.circleci/config.yml',
    '--regen-script=generate_config_yml.py',
]

[[linter]]
code = 'NATIVEFUNCTIONS'
include_patterns=['aten/src/ATen/native/native_functions.yaml']
command = [
    'python3',
    'tools/linter/adapters/nativefunctions_linter.py',
    '--native-functions-yml=aten/src/ATen/native/native_functions.yaml',
]
init_command = [
    'python3',
    'tools/linter/adapters/pip_init.py',
    '--dry-run={{DRYRUN}}',
    'ruamel.yaml==0.17.4',
]
is_formatter = true

[[linter]]
code = 'NEWLINE'
include_patterns=['**']
exclude_patterns=[
    '**/contrib/**',
    'third_party/**',
    '**/*.expect',
    '**/*.ipynb',
    '**/*.ptl',
    'tools/clang_format_hash/**',
    'test/cpp/jit/upgrader_models/*.ptl',
    'test/cpp/jit/upgrader_models/*.ptl.ff',
]
command = [
    'python3',
    'tools/linter/adapters/newlines_linter.py',
    '--',
    '@{{PATHSFILE}}',
]
is_formatter = true

[[linter]]
code = 'SPACES'
include_patterns = ['**']
exclude_patterns = [
    '**/contrib/**',
    '**/*.diff',
    'third_party/**',
    'test/cpp/jit/upgrader_models/*.ptl',
    'test/cpp/jit/upgrader_models/*.ptl.ff',
]
command = [
    'python3',
    'tools/linter/adapters/grep_linter.py',
    '--pattern=[[:blank:]]$',
    '--linter-name=SPACES',
    '--error-name=trailing spaces',
    '--replace-pattern=s/[[:blank:]]+$//',
    """--error-description=\
        This line has trailing spaces; please remove them.\
    """,
    '--',
    '@{{PATHSFILE}}'
]

[[linter]]
code = 'TABS'
include_patterns = ['**']
exclude_patterns = [
    '**/*.svg',
    '**/*Makefile',
    '**/contrib/**',
    'third_party/**',
    '**/.gitattributes',
    '**/.gitmodules',
    'test/cpp/jit/upgrader_models/*.ptl',
    'test/cpp/jit/upgrader_models/*.ptl.ff',
    '.lintrunner.toml',
]
command = [
    'python3',
    'tools/linter/adapters/grep_linter.py',
    '--pattern=	',
    '--linter-name=TABS',
    '--error-name=saw some tabs',
    '--replace-pattern=s/\t/    /',
    """--error-description=\
        This line has tabs; please replace them with spaces.\
    """,
    '--',
    '@{{PATHSFILE}}'
]

[[linter]]
code = 'INCLUDE'
include_patterns = [
    'c10/**',
    'aten/**',
    'torch/csrc/**',
]
exclude_patterns = [
    'aten/src/ATen/native/quantized/cpu/qnnpack/**',
    'torch/csrc/jit/serialization/mobile_bytecode_generated.h',
]
command = [
    'python3',
    'tools/linter/adapters/grep_linter.py',
    '--pattern=#include "',
    '--linter-name=INCLUDE',
    '--error-name=quoted include',
    '--replace-pattern=s/#include "(.*)"$/#include <\1>/',
    """--error-description=\
        This #include uses quotes; please convert it to #include <xxxx>\
    """,
    '--',
    '@{{PATHSFILE}}'
]

[[linter]]
code = 'PYPIDEP'
include_patterns = ['.github/**']
exclude_patterns = [
    '**/*.rst',
    '**/*.py',
    '**/*.md',
    '**/*.diff',
]
command = [
    'python3',
    'tools/linter/adapters/grep_linter.py',
    """--pattern=\
    (pip|pip3|python -m pip|python3 -m pip|python3 -mpip|python -mpip) \
    install ([a-zA-Z0-9][A-Za-z0-9\\._\\-]+)([^/=<>~!]+)[A-Za-z0-9\\._\\-\\*\\+\\!]*$\
    """,
    '--linter-name=PYPIDEP',
    '--error-name=unpinned PyPI install',
    """--error-description=\
        This line has unpinned PyPi installs; \
        please pin them to a specific version: e.g. 'thepackage==1.2'\
    """,
    '--',
    '@{{PATHSFILE}}'
]

[[linter]]
code = 'EXEC'
include_patterns = ['**']
exclude_patterns = [
    'third_party/**',
    'torch/bin/**',
    '**/*.so',
    '**/*.py',
    '**/*.sh',
    '**/*.bash',
    '**/git-pre-commit',
    '**/git-clang-format',
    '**/gradlew',
]
command = [
    'python3',
    'tools/linter/adapters/exec_linter.py',
    '--',
    '@{{PATHSFILE}}',
]

[[linter]]
code = 'CUBINCLUDE'
include_patterns = ['aten/**']
exclude_patterns = [
    'aten/src/ATen/cuda/cub*.cuh',
]
command = [
    'python3',
    'tools/linter/adapters/grep_linter.py',
    '--pattern=#include <cub/',
    '--linter-name=CUBINCLUDE',
    '--error-name=direct cub include',
    """--error-description=\
        This line has a direct cub include; please include \
        ATen/cuda/cub.cuh instead and wrap your cub calls in \
        at::native namespace if necessary.
    """,
    '--',
    '@{{PATHSFILE}}'
]

[[linter]]
code = 'RAWCUDA'
include_patterns = [
    'aten/**',
    'c10/**',
]
exclude_patterns = [
    'aten/src/ATen/test/**',
    'c10/cuda/CUDAFunctions.h',
]
command = [
    'python3',
    'tools/linter/adapters/grep_linter.py',
    '--pattern=cudaStreamSynchronize',
    '--linter-name=RAWCUDA',
    '--error-name=raw CUDA API usage',
    """--error-description=\
        This line calls raw CUDA APIs directly; please use at::cuda wrappers instead.
    """,
    '--',
    '@{{PATHSFILE}}'
]

[[linter]]
code = 'CMAKE'
include_patterns = [
    "**/*.cmake",
    "**/*.cmake.in",
    "**/CMakeLists.txt",
]
exclude_patterns = [
    'cmake/Modules/**',
    'cmake/Modules_CUDA_fix/**',
    'cmake/Caffe2Config.cmake.in',
    'aten/src/ATen/ATenConfig.cmake.in',
    'cmake/Caffe2ConfigVersion.cmake.in',
    'cmake/TorchConfig.cmake.in',
    'cmake/TorchConfigVersion.cmake.in',
    'cmake/cmake_uninstall.cmake.i',
]
command = [
    'python3',
    'tools/linter/adapters/cmake_linter.py',
    '--config=.cmakelintrc',
    '--',
    '@{{PATHSFILE}}',
]
init_command = [
    'python3',
    'tools/linter/adapters/pip_init.py',
    '--dry-run={{DRYRUN}}',
    'cmakelint==1.4.1',
]

[[linter]]
code = 'SHELLCHECK'
include_patterns = [
    '.jenkins/pytorch/**/*.sh'
]
command = [
    'python3',
    'tools/linter/adapters/shellcheck_linter.py',
    '--',
    '@{{PATHSFILE}}',
]
init_command = [
    'python3',
    'tools/linter/adapters/pip_init.py',
    '--dry-run={{DRYRUN}}',
    'shellcheck-py==0.7.2.1',
]

[[linter]]
code = 'ACTIONLINT'
include_patterns = [
    '.github/workflows/*.yml',
    '.github/workflows/*.yaml',
    # actionlint does not support composite actions yet
    # '.github/actions/**/*.yml',
    # '.github/actions/**/*.yaml',
]
command = [
    'python3',
    'tools/linter/adapters/actionlint_linter.py',
    '--binary=.lintbin/actionlint',
    '--',
    '@{{PATHSFILE}}',
]
init_command = [
    'python3',
    'tools/linter/adapters/s3_init.py',
    '--config-json=tools/linter/adapters/s3_init_config.json',
    '--linter=actionlint',
    '--dry-run={{DRYRUN}}',
    '--output-dir=.lintbin',
    '--output-name=actionlint',
]

[[linter]]
code = 'TESTOWNERS'
include_patterns = [
    'test/**/test_*.py',
    'test/**/*_test.py',
]
exclude_patterns = [
    'test/run_test.py',
]
command = [
    'python3',
    'tools/linter/adapters/testowners_linter.py',
    '--',
    '@{{PATHSFILE}}',
]

[[linter]]
code = 'BLACK'
include_patterns = [
    'torchgen/**/*.py',
    'tools/**/*.py',
    'torch/package/**/*.py',
    'torch/onnx/**/*.py',
    'torch/_refs/**/*.py',
    'torch/_prims/**/*.py',
    'torch/_meta_registrations.py',
    'test/onnx/**/*.py',
]
command = [
    'python3',
    'tools/linter/adapters/black_linter.py',
    '--',
    '@{{PATHSFILE}}'
]
init_command = [
    'python3',
    'tools/linter/adapters/pip_init.py',
    '--dry-run={{DRYRUN}}',
    '--no-binary',
    'black==22.3.0',
]
<<<<<<< HEAD
is_formatter = true
=======
is_formatter = true

[[linter]]
code = 'CALL_ONCE'
include_patterns = [
    'c10/**',
    'aten/**',
    'torch/csrc/**',
]
exclude_patterns = [
    'c10/util/CallOnce.h',
]
command = [
    'python3',
    'tools/linter/adapters/grep_linter.py',
    '--pattern=std::call_once',
    '--linter-name=CALL_ONCE',
    '--error-name=invalid call_once',
    '--replace-pattern=s/std::call_once/c10::call_once/',
    """--error-description=\
        Use of std::call_once is forbidden and should be replaced with c10::call_once\
    """,
    '--',
    '@{{PATHSFILE}}'
]

[[linter]]
code = 'ONCE_FLAG'
include_patterns = [
    'c10/**',
    'aten/**',
    'torch/csrc/**',
]
command = [
    'python3',
    'tools/linter/adapters/grep_linter.py',
    '--pattern=std::once_flag',
    '--linter-name=ONCE_FLAG',
    '--error-name=invalid once_flag',
    '--replace-pattern=s/std::once_flag/c10::once_flag/',
    """--error-description=\
        Use of std::once_flag is forbidden and should be replaced with c10::once_flag\
    """,
    '--',
    '@{{PATHSFILE}}'
]

[[linter]]
code = 'WORKFLOWSYNC'
include_patterns = [
    '.github/workflows/pull.yml',
    '.github/workflows/trunk.yml',
    '.github/workflows/periodic.yml',
]
command = [
    'python3',
    'tools/linter/adapters/workflow_consistency_linter.py',
    '--',
    '@{{PATHSFILE}}'
]
init_command = [
    'python3',
    'tools/linter/adapters/pip_init.py',
    '--dry-run={{DRYRUN}}',
    'PyYAML==6.0',
]
>>>>>>> 135af0fe
<|MERGE_RESOLUTION|>--- conflicted
+++ resolved
@@ -16,6 +16,7 @@
     'torch/lib/**',
     'venv/**',
     '**/*.pyi',
+    'tools/test/test_selective_build.py',
 ]
 command = [
     'python3',
@@ -145,6 +146,10 @@
 exclude_patterns = [
     # (linbinyu) copied from internal repo
     'tools/code_analyzer/gen_operators_yaml.py',
+    'tools/gen_vulkan_spv.py',
+    'tools/test/gen_operators_yaml_test.py',
+    'tools/test/gen_oplist_test.py',
+    'tools/test/test_selective_build.py',
 ]
 command = [
     'python3',
@@ -334,6 +339,7 @@
 command = [
     'python3',
     'tools/linter/adapters/grep_linter.py',
+    # @lint-ignore TXT2
     '--pattern=	',
     '--linter-name=TABS',
     '--error-name=saw some tabs',
@@ -562,7 +568,11 @@
     'torch/_refs/**/*.py',
     'torch/_prims/**/*.py',
     'torch/_meta_registrations.py',
+    'torch/_decomp/**/*.py',
     'test/onnx/**/*.py',
+]
+exclude_patterns = [
+    'tools/gen_vulkan_spv.py',
 ]
 command = [
     'python3',
@@ -577,9 +587,6 @@
     '--no-binary',
     'black==22.3.0',
 ]
-<<<<<<< HEAD
-is_formatter = true
-=======
 is_formatter = true
 
 [[linter]]
@@ -645,5 +652,4 @@
     'tools/linter/adapters/pip_init.py',
     '--dry-run={{DRYRUN}}',
     'PyYAML==6.0',
-]
->>>>>>> 135af0fe
+]