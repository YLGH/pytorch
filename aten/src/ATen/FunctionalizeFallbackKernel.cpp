#include <ATen/core/dispatch/Dispatcher.h>
#include <ATen/core/LegacyTypeDispatch.h>
#include <ATen/FunctionalTensorWrapper.h>
#include <torch/library.h>
#include <c10/util/irange.h>

#ifndef AT_PER_OPERATOR_HEADERS
#include <ATen/NativeFunctions.h>
#else
#include <ATen/ops/to_native.h>
#endif

namespace {
  void functionalizeFallback(const c10::OperatorHandle& op, c10::DispatchKeySet dispatchKeySet, torch::jit::Stack* stack) {
    const auto& schema = op.schema();
    TORCH_INTERNAL_ASSERT(!schema.hasAnyAliasInfo(), "mutating and aliasing ops should all have codegen'd kernels");
    const auto num_arguments = schema.arguments().size();
    const auto arguments_begin = stack->size() - num_arguments;
    auto arguments = torch::jit::last(stack, num_arguments);

    auto any_functional_inputs = false;
    auto any_tensor_inputs = false;
    for (uint64_t idx = 0; idx < num_arguments; ++idx) {
      const auto& ivalue = arguments[idx];
      if (ivalue.isTensor()) {
        any_tensor_inputs = true;
        auto t = ivalue.toTensor();
        if (at::functionalization::impl::isFunctionalTensor(t)) {
          any_functional_inputs = true;
          at::functionalization::impl::sync(t);
          auto t_new = c10::IValue(at::functionalization::impl::from_functional_tensor(t));
          (*stack)[arguments_begin + idx] = t_new;
        }
      } else if (ivalue.isTensorList()) {
        any_tensor_inputs = true;
        auto tensors = ivalue.toTensorList();
        if (at::functionalization::impl::isFunctionalTensor(tensors)) {
          any_functional_inputs = true;
          at::functionalization::impl::sync(tensors);
          auto t_new = c10::IValue(at::functionalization::impl::from_functional_tensor(tensors));
          (*stack)[arguments_begin + idx] = t_new;
        }
      } else if (ivalue.isOptionalTensorList()) {
        any_tensor_inputs = true;
        auto opt_tensors = ivalue.toOptionalTensorList();
        if (at::functionalization::impl::isFunctionalTensor(opt_tensors)) {
          any_functional_inputs = true;
          at::functionalization::impl::sync(opt_tensors);
          auto t_new = c10::IValue(at::functionalization::impl::from_functional_tensor(opt_tensors));
          (*stack)[arguments_begin + idx] = t_new;
        }
      }
    }
    // we should wrap the output if any inputs were wrapped,
    // OR if we're hitting a factory function (with no tensor inputs)
    auto should_wrap_outputs = !any_tensor_inputs || any_functional_inputs;
    {
      at::AutoDispatchSkipFunctionalize guard;
      op.callBoxed(stack);
    }
    const auto num_returns = schema.returns().size();
    const auto returns_begin = stack->size() - num_returns;
    auto returns = torch::jit::last(stack, num_returns);

    for (const auto idx : c10::irange(num_returns)) {
      const auto& ivalue = returns[idx];
      if (ivalue.isTensor() && should_wrap_outputs) {
        auto t = ivalue.toTensor();
        auto t_new = c10::IValue(at::functionalization::impl::to_functional_tensor(t));
        (*stack)[returns_begin + idx] = t_new;
      } else if (ivalue.isTensorList() && should_wrap_outputs) {
        auto tensors = ivalue.toTensorList();
        auto t_new = c10::IValue(at::functionalization::impl::to_functional_tensor(tensors));
        (*stack)[returns_begin + idx] = t_new;
      } else if (ivalue.isOptionalTensorList() && should_wrap_outputs) {
        auto opt_tensors = ivalue.toOptionalTensorList();
        auto t_new = c10::IValue(at::functionalization::impl::to_functional_tensor(opt_tensors));
        (*stack)[returns_begin + idx] = t_new;
      }
    }
  }
}

<<<<<<< HEAD
at::Tensor to_device_functionalize(const at::Tensor & self, at::Device device, at::ScalarType dtype, bool non_blocking, bool copy, c10::optional<at::MemoryFormat> memory_format) {
  if (!at::functionalization::impl::isFunctionalTensor(self)) {
    // If the input is not a functional tensor, we want to "lift" the output to be functional.
    // See Note [Functionalization <> torch.Tensor constructor]
    at::AutoDispatchSkipFunctionalize guard;
    auto out = self.to(device, dtype, non_blocking, copy, memory_format);
    return at::functionalization::impl::to_functional_tensor(std::move(out));
  } else {
    // otherwise, to.device is a composite op, so let it decompose normally
    return at::native::to(self, device, dtype, non_blocking, copy, memory_format);
  }
=======
at::Tensor lift_functionalize(const at::Tensor & self) {
  TORCH_INTERNAL_ASSERT(!at::functionalization::impl::isFunctionalTensor(self));
  return at::functionalization::impl::to_functional_tensor(self);
>>>>>>> 0d1329c4
}

TORCH_LIBRARY_IMPL(_, Functionalize, m) {
  m.fallback(torch::CppFunction::makeFromBoxedFunction<&functionalizeFallback>());
}

TORCH_LIBRARY_IMPL(aten, Functionalize, m) {
<<<<<<< HEAD
  m.impl("to.device", TORCH_FN(to_device_functionalize));
=======
  m.impl("lift", TORCH_FN(lift_functionalize));
>>>>>>> 0d1329c4
}<|MERGE_RESOLUTION|>--- conflicted
+++ resolved
@@ -8,6 +8,10 @@
 #include <ATen/NativeFunctions.h>
 #else
 #include <ATen/ops/to_native.h>
+#include <ATen/ops/resize.h>
+#include <ATen/ops/as_strided.h>
+#include <ATen/ops/as_strided_copy.h>
+#include <ATen/ops/empty_strided_native.h>
 #endif
 
 namespace {
@@ -81,23 +85,87 @@
   }
 }
 
-<<<<<<< HEAD
-at::Tensor to_device_functionalize(const at::Tensor & self, at::Device device, at::ScalarType dtype, bool non_blocking, bool copy, c10::optional<at::MemoryFormat> memory_format) {
+// Vanilla implementation to compute contiguous strides given some sizes.
+// Should probably refactor this into shared code (also used in TensorImpl.h)
+std::vector<int64_t> compute_contiguous_strides(c10::IntArrayRef sizes) {
+  auto n = sizes.size();
+  std::vector<int64_t> strides(n);
+  if (n == 0) return strides;
+
+  strides[n - 1] = 1;
+  for (int64_t i = n - 2; i >= 0; --i) {
+    strides[i] = strides[i+1] * sizes[i];
+  }
+  return strides;
+}
+
+// resize_() is special because:
+// - when we resize to a larger size, it acts as a mutation
+// - when we resize to a smaller size, it acts as a view
+// See Note [resize_ in Functionalization] for more dtails
+const at::Tensor & resize__functionalization(c10::DispatchKeySet dispatchKeySet, const at::Tensor & self, at::IntArrayRef size, c10::optional<at::MemoryFormat> memory_format) {
+  // First unwrap the tensor arguments
+  at::Tensor self_;
+  if (at::functionalization::impl::isFunctionalTensor(self)) {
+    at::functionalization::impl::sync(self);
+    self_ = at::functionalization::impl::from_functional_tensor(self);
+  } else {
+    self_ = self;
+  }
+  // Case 1: arguments are not functional tensors, so we no-op and redispatch.
   if (!at::functionalization::impl::isFunctionalTensor(self)) {
-    // If the input is not a functional tensor, we want to "lift" the output to be functional.
-    // See Note [Functionalization <> torch.Tensor constructor]
+     at::AutoDispatchSkipFunctionalize guard;
+     at::Tensor tmp_output = at::_ops::resize_::call(self_, size, memory_format);
+     return self;
+  }
+
+  // Case 2: actually functionalize resize_()
+  at::Tensor tmp_output;
+  {
     at::AutoDispatchSkipFunctionalize guard;
-    auto out = self.to(device, dtype, non_blocking, copy, memory_format);
-    return at::functionalization::impl::to_functional_tensor(std::move(out));
-  } else {
-    // otherwise, to.device is a composite op, so let it decompose normally
-    return at::native::to(self, device, dtype, non_blocking, copy, memory_format);
+    tmp_output = at::_ops::resize_functional::call(self_, size, memory_format);
   }
-=======
+
+  auto itemsize = self.dtype().itemsize();
+  auto storage_offset = self.storage_offset();
+  auto new_size_bytes = at::detail::computeStorageNbytesContiguous(size, itemsize, storage_offset);
+  auto needs_resize_storage = new_size_bytes > self.storage().nbytes();
+
+  if (needs_resize_storage) {
+    // If resize_() actually increases the size of the storage, then we need to tell FunctionalTensorWrapper about it.
+    // See Note[resize_() in functionalization pass]
+    auto func_impl = at::functionalization::impl::unsafeGetFunctionalWrapper(self);
+    func_impl->maybe_replace_storage(tmp_output);
+    // See the note - we're guaranteed at this point that "self" is *not* a view (and has no outstanding views)
+    // So we don't need to treat the output of resize as view tensor.
+    return self;
+  }
+
+  // Otherwise, we know that we're resizing to a smaller size.
+  // resize_() is effectively a view operator.
+  // The output of resizing is equivalent to taking a slice of a larger tensor.
+  // We have to emulate this "slicing" with an as_strided call.
+  auto reapply_views = at::functionalization::impl::getFunctionalizationReapplyViewsTLS();
+  at::functionalization::ViewMeta view_meta = at::functionalization::ViewMeta(
+    [reapply_views = reapply_views, size = size.vec(), memory_format = memory_format](const at::Tensor & base, int64_t mutated_view_idx) -> at::Tensor {
+      if (reapply_views) {
+        return at::as_strided(base, size, compute_contiguous_strides(size));
+      } else {
+        return at::as_strided_copy(base, size, compute_contiguous_strides(size));
+      }
+    },
+    [needs_resize_storage = needs_resize_storage, reapply_views = reapply_views, size = size.vec(), memory_format = memory_format](const at::Tensor & base, const at::Tensor & mutated_view, int64_t mutated_view_idx) -> at::Tensor {
+      return base.as_strided_scatter(mutated_view, mutated_view.sizes(), mutated_view.strides());
+    }
+  );
+  at::functionalization::impl::mutate_view_meta(self, view_meta);
+  return self;
+}
+
+
 at::Tensor lift_functionalize(const at::Tensor & self) {
   TORCH_INTERNAL_ASSERT(!at::functionalization::impl::isFunctionalTensor(self));
   return at::functionalization::impl::to_functional_tensor(self);
->>>>>>> 0d1329c4
 }
 
 TORCH_LIBRARY_IMPL(_, Functionalize, m) {
@@ -105,9 +173,6 @@
 }
 
 TORCH_LIBRARY_IMPL(aten, Functionalize, m) {
-<<<<<<< HEAD
-  m.impl("to.device", TORCH_FN(to_device_functionalize));
-=======
+  m.impl("resize_", TORCH_FN(resize__functionalization));
   m.impl("lift", TORCH_FN(lift_functionalize));
->>>>>>> 0d1329c4
 }