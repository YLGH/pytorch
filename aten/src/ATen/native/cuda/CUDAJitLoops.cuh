#pragma once
#include <ATen/jit_macros.h>

// Jiterator functions are guarded behind this macro
#if AT_USE_JITERATOR()

#include <ATen/OpMathType.h>
#include <ATen/TensorIterator.h>
#include <ATen/core/Array.h>
#include <ATen/cuda/CUDAContext.h>
#include <ATen/cuda/detail/OffsetCalculator.cuh>
#include <ATen/native/cuda/jit_utils.h>
#include <ATen/native/cuda/MemoryAccess.cuh>
#include <ATen/native/cuda/thread_constants.h>

#include <ATen/native/cuda/Loops.cuh>

#include <c10/macros/Macros.h>
#include <c10/core/ScalarType.h>
<<<<<<< HEAD
=======
#include <c10/util/SmallBuffer.h>
#include <c10/util/C++17.h>
>>>>>>> 135af0fe

#include <initializer_list>
#include <type_traits>
#include <tuple>
#include <mutex>

namespace at {
namespace native {

namespace {

template <typename Tuple, std::size_t... I>
constexpr auto tuple_to_array_helper(Tuple& t, std::index_sequence<I...> seq) {
    constexpr auto size = seq.size();
    (void)t; // warning : unused parameter when tuple is empty.
    return std::array<void*, size>{static_cast<void*>(&std::get<I>(t))...};
}

// Helper function convert tuple to std::array<void*, N>
// for passing the arguments to CUDA Kernel
// NOTE: We capture tuple by reference,
// so the pointers in returned array are only valid
// till tuple is alive.
template <typename ...Args>
constexpr auto tuple_to_array(std::tuple<Args...>& extra_args) {
    constexpr auto tuple_size = sizeof...(Args);
    return tuple_to_array_helper(extra_args, std::make_index_sequence<tuple_size>{});
}

<<<<<<< HEAD
// Helper function to return a vector<string>
// corresponding to the type of the arguments in parameter pack.
template <typename... Args>
c10::SmallVector<std::string> get_extra_args_typenames() {
  return {at::cuda::jit::typeName<Args>()...};
=======
struct JittedVecKernelCache {
  // Different kernels are compiled depending on what we're vectorizing up to (1, 2 or 4 elements)
  at::cuda::jit::NvrtcFunction vec1;
  at::cuda::jit::NvrtcFunction vec2;
  at::cuda::jit::NvrtcFunction vec4;
};

struct JittedKernelVariantCache {
  JittedVecKernelCache vec;
  at::cuda::jit::NvrtcFunction noncontiguous;
  at::cuda::jit::NvrtcFunction dynamic_contiguous;
  at::cuda::jit::NvrtcFunction dynamic_noncontiguous;
};

inline c10::SmallBuffer<void*, 64> pack_kernel_args(
    std::initializer_list<void*> args,
    c10::ArrayRef<void*> extra_args) {
  c10::SmallBuffer<void*, 64> ret(args.size() + extra_args.size());
  std::copy(args.begin(), args.end(), ret.data());
  std::copy(extra_args.begin(), extra_args.end(), ret.data() + args.size());
  return ret;
>>>>>>> 135af0fe
}

} // namespace

template<char const *name,
         typename result_type,
         typename f_inputs_type,
         at::cuda::jit::BinaryFuncVariant scalar_pos,
         typename array_t,
         typename inp_calc_t,
         typename out_calc_t,
         typename loader_t,
         typename storer_t,
         typename ... Args>
static inline void launch_jitted_unrolled_kernel(
  DeviceIndex dev_idx, int64_t N, const std::string& f, array_t data,
  inp_calc_t ic, out_calc_t oc, loader_t l, storer_t s, bool contiguous,
  at::opmath_type<f_inputs_type> scalar_val,
  std::tuple<Args...> extra_args) {

  TORCH_INTERNAL_ASSERT(N > 0 && N <= std::numeric_limits<int32_t>::max());
  //casting result to int is always safe, intermediate is int64 and won't overflow
  const uint32_t grid = (N + block_work_size() - 1) / block_work_size();

  static std::mutex _jiterator_mutex;
  static std::vector<at::cuda::jit::NvrtcFunction> fns(c10::cuda::device_count());

  at::cuda::jit::NvrtcFunction* fn_ptr = &fns[dev_idx];
  if (!fn_ptr->function) {
    const std::lock_guard<std::mutex> lock{_jiterator_mutex};
    if (!fn_ptr->function) {
      constexpr int nInputs = array_t::size() - 1;
      constexpr int nOutputs = 1;  // fix me
      constexpr bool dynamic_casting = !std::is_same<decltype(l), memory::LoadWithoutCast>() ||
                                       !std::is_same<decltype(s), memory::StoreWithoutCast>();
      std::string string_name{name};
      std::string f_inputs_type_str = at::cuda::jit::typeName<f_inputs_type>();
      std::string compute_type_str = at::cuda::jit::typeName<at::opmath_type<f_inputs_type>>();
      std::string result_type_str = at::cuda::jit::typeName<result_type>();
      c10::SmallVector<std::string> extra_args_types = get_extra_args_typenames<Args...>();
      auto code = at::cuda::jit::generate_code(nInputs, nOutputs, f, string_name,
                                               f_inputs_type_str, compute_type_str, result_type_str,
                                               contiguous, dynamic_casting, scalar_pos, extra_args_types);
      *fn_ptr = at::cuda::jit::jit_pwise_function(code, name);
    }
  }

<<<<<<< HEAD
  // pack args for kernel launch
  constexpr int kernel_args = 7;
  // size of `extra_args` is known at compile-time
  constexpr auto extra_args_size = sizeof...(Args);
  void* args[kernel_args + extra_args_size];
  args[0] = static_cast<void*>(&N);
  args[1] = static_cast<void*>(&data);
  args[2] = static_cast<void*>(&ic);
  args[3] = static_cast<void*>(&oc);
  args[4] = static_cast<void*>(&l);
  args[5] = static_cast<void*>(&s);
  args[6] = static_cast<void*>(&scalar_val);

  auto extra_args_array = tuple_to_array(extra_args);
  for (const auto i : c10::irange(extra_args_size)) {
    // since 7 slots are already filled in `args`
    args[i + 7] = extra_args_array[i];
  }
  at::cuda::jit::launch_jitted_pwise_function(*fn_ptr, args, {grid, 1u, 1u},
=======
  auto args = pack_kernel_args({&N, &data, &ic, &oc, &l, &s, scalar_val}, extra_args);
  at::cuda::jit::launch_jitted_pwise_function(fn_cache, args.data(), {grid, 1u, 1u},
>>>>>>> 135af0fe
  {num_threads(), 1u, 1u});
}

template<
  char const *name,
  typename result_type,
  typename f_inputs_type,
  int arity,
  at::cuda::jit::BinaryFuncVariant scalar_pos,
  typename array_t, typename ... Args>
static inline void launch_jitted_vectorized_kernel(DeviceIndex dev_idx, int64_t N, const std::string& f, array_t data,
at::opmath_type<f_inputs_type> scalar_val, std::tuple<Args...> extra_args) {
  TORCH_INTERNAL_ASSERT(N > 0 && N <= std::numeric_limits<int32_t>::max());
  // N is still int64_t for the computation, but it's always safe to cast result to int
  const uint32_t grid = (N + block_work_size() - 1) / block_work_size();
  const int vec_size = memory::jitted_can_vectorize_up_to<result_type, f_inputs_type, arity>(data);

  // Different kernels are compiled depending on what we're vectorizing up to (1, 2 or 4 elements)
  //   fn_ptr is set to the appropriate function based on the vec size and GPU used
  // TODO: Memory use can probably be optimized by re-using kernels across GPUs with
  //   the same compute capability
  static std::mutex _jiterator_mutex;
  static std::vector<at::cuda::jit::NvrtcFunction> fns4(c10::cuda::device_count());
  static std::vector<at::cuda::jit::NvrtcFunction> fns2(c10::cuda::device_count());
  static std::vector<at::cuda::jit::NvrtcFunction> fns1(c10::cuda::device_count());


  at::cuda::jit::NvrtcFunction* fn_ptr;
  if (vec_size == 4) {
    fn_ptr = &fns4[dev_idx];
  } else if (vec_size == 2) {
    fn_ptr = &fns2[dev_idx];
  } else if (vec_size ==1) {
    fn_ptr = &fns1[dev_idx];
  } else {
    TORCH_INTERNAL_ASSERT(false, "unexpected vec_size for jitter vectorized kernel");
  }

  bool vectorized = vec_size > 1;

  if (!fn_ptr->function) {
    const std::lock_guard<std::mutex> lock{_jiterator_mutex};
    if (!fn_ptr->function) { // cache miss!

      // Generates program
      constexpr int nInputs = array_t::size() - 1;
      constexpr int nOutputs = 1;  // fix me
      std::string string_name{name};
      std::string f_inputs_type_str = at::cuda::jit::typeName<f_inputs_type>();
      std::string compute_type_str = at::cuda::jit::typeName<at::opmath_type<f_inputs_type>>();
      std::string result_type_str = at::cuda::jit::typeName<result_type>();
      c10::SmallVector<std::string> extra_args_types = get_extra_args_typenames<Args...>();
      auto code = at::cuda::jit::generate_code(nInputs, nOutputs, f, string_name,
                                               f_inputs_type_str, compute_type_str, result_type_str,
                                               /*contiguous=*/true, /*dynamic_casting=*/false,
                                               scalar_pos,
                                               extra_args_types,
                                               vectorized, vec_size);
      std::string kernel_name = vectorized ? string_name + "_vectorized" + std::to_string(vec_size) : string_name;

      // Acquires the program
      *fn_ptr = at::cuda::jit::jit_pwise_function(code, kernel_name);
    }
  }

  // size of `extra_args` is known at compile-time
  constexpr auto extra_args_size = sizeof...(Args);
  auto extra_args_array = tuple_to_array(extra_args);

  if (vectorized) {
<<<<<<< HEAD
    // pack args for kernel launch
    constexpr int kernel_args = 3;
    void* args[kernel_args + extra_args_size];
    args[0] = static_cast<void*>(&N);
    args[1] = static_cast<void*>(&data);
    args[2] = static_cast<void*>(&scalar_val);

    for (const auto i : c10::irange(extra_args_size)) {
      // since 3 slots are already filled in `args`
      args[i + 3] = extra_args_array[i];
    }
    at::cuda::jit::launch_jitted_pwise_function(*fn_ptr, args, {grid, 1u, 1u}, {num_threads(), 1u, 1u});
=======
    auto args = pack_kernel_args({&N, &data, scalar_val}, extra_args);
    at::cuda::jit::launch_jitted_pwise_function(
        *fn_ptr, args.data(), {grid, 1u, 1u}, {num_threads(), 1u, 1u});
>>>>>>> 135af0fe
  } else {
    auto ic = TrivialOffsetCalculator<arity>();
    auto oc = TrivialOffsetCalculator<1>();
    auto l = memory::LoadWithoutCast();
    auto s = memory::StoreWithoutCast();

<<<<<<< HEAD
    // pack args for kernel launch
    constexpr int kernel_args = 7;
    void* args[kernel_args + extra_args_size];
    args[0] = static_cast<void*>(&N);
    args[1] = static_cast<void*>(&data);
    args[2] = static_cast<void*>(&ic);
    args[3] = static_cast<void*>(&oc);
    args[4] = static_cast<void*>(&l);
    args[5] = static_cast<void*>(&s);
    args[6] = static_cast<void*>(&scalar_val);

    for (const auto i : c10::irange(extra_args_size)) {
      // since 7 slots are already filled in `args`
      args[i + 7] = extra_args_array[i];
    }

    at::cuda::jit::launch_jitted_pwise_function(*fn_ptr, args, {grid, 1u, 1u}, {num_threads(), 1u, 1u});
=======
    auto args = pack_kernel_args(
        {&N, &data, &ic, &oc, &l, &s, scalar_val}, extra_args);
    at::cuda::jit::launch_jitted_pwise_function(
        *fn_ptr, args.data(), {grid, 1u, 1u}, {num_threads(), 1u, 1u});
>>>>>>> 135af0fe
  }
}

template <
    char const* name,
    typename result_type,
    typename f_inputs_type,
    int arity,
    at::cuda::jit::BinaryFuncVariant scalar_pos =
        at::cuda::jit::BinaryFuncVariant::NoScalar,
    typename... Args>
void jitted_gpu_kernel_impl(
    TensorIteratorBase& iter,
    const std::string& f,
    const bool dynamic_casting,
    at::opmath_type<f_inputs_type> scalar_val,
    std::tuple<Args...> extra_args) {
  TORCH_INTERNAL_ASSERT(iter.can_use_32bit_indexing());
  TORCH_INTERNAL_ASSERT(iter.ninputs() == arity);
  TORCH_INTERNAL_ASSERT(iter.noutputs() == 1);

  constexpr int ntensors = arity + 1;
  at::detail::Array<char*, ntensors> data;
  for (auto i = decltype(ntensors){0}; i < ntensors; ++i) {
    data[i] = (char*)iter.data_ptr(i);
  }

  int64_t numel = iter.numel();
  bool contiguous = iter.is_contiguous();

  // Decides which of 4 kernel types to launch
  // Variations are:
  //   - Case 1: no dynamic casting and contiguous
  //   - Case 2: no dynamic casting and noncontiguous
  //   - Case 3: dynamic casting and contiguous
  //   - Case 4: dynamic casting and noncontiguous
  // These cases align with the non-jitted CUDALoops.cuh cases in gpu_kernel_impl

  if (!dynamic_casting) {
    if (contiguous) {
      // Case 1: no dynamic casting and contiguous
      launch_jitted_vectorized_kernel<name, result_type, f_inputs_type, arity, scalar_pos>(
        iter.device().index(), numel, f, data, scalar_val, extra_args);
      return;
    }

    // Case 2: no dynamic casting and noncontiguous
    auto input_offset_calculator = make_input_offset_calculator<arity>(iter);
    auto output_offset_calculator = make_output_offset_calculator(iter);
    auto loader = memory::LoadWithoutCast();
    auto storer = memory::StoreWithoutCast();
    launch_jitted_unrolled_kernel<name, result_type, f_inputs_type, scalar_pos>(
      iter.device().index(), numel, f, data, input_offset_calculator,
      output_offset_calculator, loader, storer, contiguous, scalar_val, extra_args);
    return;
  }

  // Cases 3 and 4 are handled below
  // Both require construction of a storer (this asserts 1 output) and one or more loaders

  // Creates store cast to output (the zeroth tensor in TensorIterator)
  auto storer = memory::StoreWithCast<1>(iter);

  // Creates load casts from inputs (note offset indexing into the iterators 1...n tensors)
  auto loader = memory::LoadWithCast<arity>(iter);

  if (contiguous) {
    // Case 3: dynamic casting and contiguous
    auto input_offset_calculator = TrivialOffsetCalculator<arity>();
    auto output_offset_calculator = TrivialOffsetCalculator<1>();
    launch_jitted_unrolled_kernel<name, result_type, f_inputs_type, scalar_pos>(
      iter.device().index(), numel, f, data, input_offset_calculator,
      output_offset_calculator, loader, storer, contiguous, scalar_val, extra_args);
    return;
  }

  // Case 4: dynamic casting and noncontiguous
  auto input_offset_calculator = make_input_offset_calculator<arity>(iter);
  auto output_offset_calculator = make_output_offset_calculator(iter);
  launch_jitted_unrolled_kernel<name, result_type, f_inputs_type, scalar_pos>(
    iter.device().index(), numel, f, data, input_offset_calculator,
    output_offset_calculator, loader, storer, contiguous, scalar_val, extra_args);
}

}}  // at::native

#endif // AT_USE_JITERATOR()<|MERGE_RESOLUTION|>--- conflicted
+++ resolved
@@ -17,11 +17,8 @@
 
 #include <c10/macros/Macros.h>
 #include <c10/core/ScalarType.h>
-<<<<<<< HEAD
-=======
 #include <c10/util/SmallBuffer.h>
 #include <c10/util/C++17.h>
->>>>>>> 135af0fe
 
 #include <initializer_list>
 #include <type_traits>
@@ -30,8 +27,6 @@
 
 namespace at {
 namespace native {
-
-namespace {
 
 template <typename Tuple, std::size_t... I>
 constexpr auto tuple_to_array_helper(Tuple& t, std::index_sequence<I...> seq) {
@@ -51,13 +46,6 @@
     return tuple_to_array_helper(extra_args, std::make_index_sequence<tuple_size>{});
 }
 
-<<<<<<< HEAD
-// Helper function to return a vector<string>
-// corresponding to the type of the arguments in parameter pack.
-template <typename... Args>
-c10::SmallVector<std::string> get_extra_args_typenames() {
-  return {at::cuda::jit::typeName<Args>()...};
-=======
 struct JittedVecKernelCache {
   // Different kernels are compiled depending on what we're vectorizing up to (1, 2 or 4 elements)
   at::cuda::jit::NvrtcFunction vec1;
@@ -79,112 +67,69 @@
   std::copy(args.begin(), args.end(), ret.data());
   std::copy(extra_args.begin(), extra_args.end(), ret.data() + args.size());
   return ret;
->>>>>>> 135af0fe
-}
-
-} // namespace
-
-template<char const *name,
-         typename result_type,
-         typename f_inputs_type,
-         at::cuda::jit::BinaryFuncVariant scalar_pos,
-         typename array_t,
+}
+
+template<typename array_t,
          typename inp_calc_t,
          typename out_calc_t,
          typename loader_t,
-         typename storer_t,
-         typename ... Args>
-static inline void launch_jitted_unrolled_kernel(
-  DeviceIndex dev_idx, int64_t N, const std::string& f, array_t data,
-  inp_calc_t ic, out_calc_t oc, loader_t l, storer_t s, bool contiguous,
-  at::opmath_type<f_inputs_type> scalar_val,
-  std::tuple<Args...> extra_args) {
+         typename storer_t>
+void launch_jitted_unrolled_kernel(
+    std::mutex &jiterator_mutex,
+    at::cuda::jit::NvrtcFunction &fn_cache,
+    const at::cuda::jit::KernelDescriptor &desc,
+    int64_t N,
+    array_t data,
+    inp_calc_t ic,
+    out_calc_t oc,
+    loader_t l,
+    storer_t s,
+    bool contiguous,
+    at::cuda::jit::BinaryFuncVariant scalar_pos,
+    void* scalar_val,
+    c10::ArrayRef<void*> extra_args) {
 
   TORCH_INTERNAL_ASSERT(N > 0 && N <= std::numeric_limits<int32_t>::max());
   //casting result to int is always safe, intermediate is int64 and won't overflow
   const uint32_t grid = (N + block_work_size() - 1) / block_work_size();
 
-  static std::mutex _jiterator_mutex;
-  static std::vector<at::cuda::jit::NvrtcFunction> fns(c10::cuda::device_count());
-
-  at::cuda::jit::NvrtcFunction* fn_ptr = &fns[dev_idx];
-  if (!fn_ptr->function) {
-    const std::lock_guard<std::mutex> lock{_jiterator_mutex};
-    if (!fn_ptr->function) {
-      constexpr int nInputs = array_t::size() - 1;
-      constexpr int nOutputs = 1;  // fix me
+  if (!fn_cache.function) {
+    const std::lock_guard<std::mutex> lock{jiterator_mutex};
+    if (!fn_cache.function) {
       constexpr bool dynamic_casting = !std::is_same<decltype(l), memory::LoadWithoutCast>() ||
                                        !std::is_same<decltype(s), memory::StoreWithoutCast>();
-      std::string string_name{name};
-      std::string f_inputs_type_str = at::cuda::jit::typeName<f_inputs_type>();
-      std::string compute_type_str = at::cuda::jit::typeName<at::opmath_type<f_inputs_type>>();
-      std::string result_type_str = at::cuda::jit::typeName<result_type>();
-      c10::SmallVector<std::string> extra_args_types = get_extra_args_typenames<Args...>();
-      auto code = at::cuda::jit::generate_code(nInputs, nOutputs, f, string_name,
-                                               f_inputs_type_str, compute_type_str, result_type_str,
-                                               contiguous, dynamic_casting, scalar_pos, extra_args_types);
-      *fn_ptr = at::cuda::jit::jit_pwise_function(code, name);
+      auto code = at::cuda::jit::generate_code(
+          desc, contiguous, dynamic_casting, scalar_pos);
+      fn_cache = at::cuda::jit::jit_pwise_function(code, desc.name);
     }
   }
 
-<<<<<<< HEAD
-  // pack args for kernel launch
-  constexpr int kernel_args = 7;
-  // size of `extra_args` is known at compile-time
-  constexpr auto extra_args_size = sizeof...(Args);
-  void* args[kernel_args + extra_args_size];
-  args[0] = static_cast<void*>(&N);
-  args[1] = static_cast<void*>(&data);
-  args[2] = static_cast<void*>(&ic);
-  args[3] = static_cast<void*>(&oc);
-  args[4] = static_cast<void*>(&l);
-  args[5] = static_cast<void*>(&s);
-  args[6] = static_cast<void*>(&scalar_val);
-
-  auto extra_args_array = tuple_to_array(extra_args);
-  for (const auto i : c10::irange(extra_args_size)) {
-    // since 7 slots are already filled in `args`
-    args[i + 7] = extra_args_array[i];
-  }
-  at::cuda::jit::launch_jitted_pwise_function(*fn_ptr, args, {grid, 1u, 1u},
-=======
   auto args = pack_kernel_args({&N, &data, &ic, &oc, &l, &s, scalar_val}, extra_args);
   at::cuda::jit::launch_jitted_pwise_function(fn_cache, args.data(), {grid, 1u, 1u},
->>>>>>> 135af0fe
   {num_threads(), 1u, 1u});
 }
 
-template<
-  char const *name,
-  typename result_type,
-  typename f_inputs_type,
-  int arity,
-  at::cuda::jit::BinaryFuncVariant scalar_pos,
-  typename array_t, typename ... Args>
-static inline void launch_jitted_vectorized_kernel(DeviceIndex dev_idx, int64_t N, const std::string& f, array_t data,
-at::opmath_type<f_inputs_type> scalar_val, std::tuple<Args...> extra_args) {
+template<int arity, typename array_t>
+void launch_jitted_vectorized_kernel(
+    std::mutex &jiterator_mutex, JittedVecKernelCache &fn_cache,
+    const at::cuda::jit::KernelDescriptor &desc, int64_t N, array_t data,
+    at::cuda::jit::BinaryFuncVariant scalar_pos,
+    void *scalar_val, c10::ArrayRef<void*> extra_args) {
   TORCH_INTERNAL_ASSERT(N > 0 && N <= std::numeric_limits<int32_t>::max());
   // N is still int64_t for the computation, but it's always safe to cast result to int
   const uint32_t grid = (N + block_work_size() - 1) / block_work_size();
-  const int vec_size = memory::jitted_can_vectorize_up_to<result_type, f_inputs_type, arity>(data);
+  const int vec_size = at::cuda::jit::can_vectorize_up_to(
+      desc, c10::ArrayRef<char*>(data.data, data.size()));
 
   // Different kernels are compiled depending on what we're vectorizing up to (1, 2 or 4 elements)
   //   fn_ptr is set to the appropriate function based on the vec size and GPU used
-  // TODO: Memory use can probably be optimized by re-using kernels across GPUs with
-  //   the same compute capability
-  static std::mutex _jiterator_mutex;
-  static std::vector<at::cuda::jit::NvrtcFunction> fns4(c10::cuda::device_count());
-  static std::vector<at::cuda::jit::NvrtcFunction> fns2(c10::cuda::device_count());
-  static std::vector<at::cuda::jit::NvrtcFunction> fns1(c10::cuda::device_count());
-
-
   at::cuda::jit::NvrtcFunction* fn_ptr;
   if (vec_size == 4) {
-    fn_ptr = &fns4[dev_idx];
+    fn_ptr = &fn_cache.vec4;
   } else if (vec_size == 2) {
-    fn_ptr = &fns2[dev_idx];
+    fn_ptr = &fn_cache.vec2;
   } else if (vec_size ==1) {
-    fn_ptr = &fns1[dev_idx];
+    fn_ptr = &fn_cache.vec1;
   } else {
     TORCH_INTERNAL_ASSERT(false, "unexpected vec_size for jitter vectorized kernel");
   }
@@ -192,86 +137,117 @@
   bool vectorized = vec_size > 1;
 
   if (!fn_ptr->function) {
-    const std::lock_guard<std::mutex> lock{_jiterator_mutex};
+    const std::lock_guard<std::mutex> lock{jiterator_mutex};
     if (!fn_ptr->function) { // cache miss!
 
       // Generates program
-      constexpr int nInputs = array_t::size() - 1;
-      constexpr int nOutputs = 1;  // fix me
-      std::string string_name{name};
-      std::string f_inputs_type_str = at::cuda::jit::typeName<f_inputs_type>();
-      std::string compute_type_str = at::cuda::jit::typeName<at::opmath_type<f_inputs_type>>();
-      std::string result_type_str = at::cuda::jit::typeName<result_type>();
-      c10::SmallVector<std::string> extra_args_types = get_extra_args_typenames<Args...>();
-      auto code = at::cuda::jit::generate_code(nInputs, nOutputs, f, string_name,
-                                               f_inputs_type_str, compute_type_str, result_type_str,
-                                               /*contiguous=*/true, /*dynamic_casting=*/false,
-                                               scalar_pos,
-                                               extra_args_types,
-                                               vectorized, vec_size);
-      std::string kernel_name = vectorized ? string_name + "_vectorized" + std::to_string(vec_size) : string_name;
+      auto code = at::cuda::jit::generate_code(
+          desc, /*contiguous=*/true, /*dynamic_casting=*/false,
+          scalar_pos, vectorized, vec_size);
+      std::string kernel_name = vectorized ? desc.name + "_vectorized" + std::to_string(vec_size) : desc.name;
 
       // Acquires the program
       *fn_ptr = at::cuda::jit::jit_pwise_function(code, kernel_name);
     }
   }
 
-  // size of `extra_args` is known at compile-time
-  constexpr auto extra_args_size = sizeof...(Args);
-  auto extra_args_array = tuple_to_array(extra_args);
-
   if (vectorized) {
-<<<<<<< HEAD
-    // pack args for kernel launch
-    constexpr int kernel_args = 3;
-    void* args[kernel_args + extra_args_size];
-    args[0] = static_cast<void*>(&N);
-    args[1] = static_cast<void*>(&data);
-    args[2] = static_cast<void*>(&scalar_val);
-
-    for (const auto i : c10::irange(extra_args_size)) {
-      // since 3 slots are already filled in `args`
-      args[i + 3] = extra_args_array[i];
-    }
-    at::cuda::jit::launch_jitted_pwise_function(*fn_ptr, args, {grid, 1u, 1u}, {num_threads(), 1u, 1u});
-=======
     auto args = pack_kernel_args({&N, &data, scalar_val}, extra_args);
     at::cuda::jit::launch_jitted_pwise_function(
         *fn_ptr, args.data(), {grid, 1u, 1u}, {num_threads(), 1u, 1u});
->>>>>>> 135af0fe
   } else {
     auto ic = TrivialOffsetCalculator<arity>();
     auto oc = TrivialOffsetCalculator<1>();
     auto l = memory::LoadWithoutCast();
     auto s = memory::StoreWithoutCast();
 
-<<<<<<< HEAD
-    // pack args for kernel launch
-    constexpr int kernel_args = 7;
-    void* args[kernel_args + extra_args_size];
-    args[0] = static_cast<void*>(&N);
-    args[1] = static_cast<void*>(&data);
-    args[2] = static_cast<void*>(&ic);
-    args[3] = static_cast<void*>(&oc);
-    args[4] = static_cast<void*>(&l);
-    args[5] = static_cast<void*>(&s);
-    args[6] = static_cast<void*>(&scalar_val);
-
-    for (const auto i : c10::irange(extra_args_size)) {
-      // since 7 slots are already filled in `args`
-      args[i + 7] = extra_args_array[i];
-    }
-
-    at::cuda::jit::launch_jitted_pwise_function(*fn_ptr, args, {grid, 1u, 1u}, {num_threads(), 1u, 1u});
-=======
     auto args = pack_kernel_args(
         {&N, &data, &ic, &oc, &l, &s, scalar_val}, extra_args);
     at::cuda::jit::launch_jitted_pwise_function(
         *fn_ptr, args.data(), {grid, 1u, 1u}, {num_threads(), 1u, 1u});
->>>>>>> 135af0fe
-  }
-}
-
+  }
+}
+
+template <int arity>
+void jitted_gpu_kernel_generic(
+    std::mutex &jiterator_mutex,
+    JittedKernelVariantCache &cache,
+    const at::cuda::jit::KernelDescriptor &desc,
+    at::cuda::jit::BinaryFuncVariant scalar_pos,
+    c10::ArrayRef<void*> extra_args,
+    TensorIteratorBase& iter,
+    const bool dynamic_casting,
+    void *scalar_val) {
+  TORCH_INTERNAL_ASSERT(iter.can_use_32bit_indexing());
+  TORCH_INTERNAL_ASSERT(iter.ninputs() == arity);
+  TORCH_INTERNAL_ASSERT(iter.noutputs() == 1);
+
+  constexpr int ntensors = arity + 1;
+  at::detail::Array<char*, ntensors> data;
+  for (auto i : c10::irange(ntensors)) {
+    data[i] = (char*)iter.data_ptr(i);
+  }
+
+  int64_t numel = iter.numel();
+  bool contiguous = iter.is_contiguous();
+
+  // Decides which of 4 kernel types to launch
+  // Variations are:
+  //   - Case 1: no dynamic casting and contiguous
+  //   - Case 2: no dynamic casting and noncontiguous
+  //   - Case 3: dynamic casting and contiguous
+  //   - Case 4: dynamic casting and noncontiguous
+  // These cases align with the non-jitted CUDALoops.cuh cases in gpu_kernel_impl
+
+  if (!dynamic_casting) {
+    if (contiguous) {
+      // Case 1: no dynamic casting and contiguous
+      launch_jitted_vectorized_kernel<arity>(
+          jiterator_mutex, cache.vec, desc,
+          numel, data, scalar_pos, scalar_val, extra_args);
+      return;
+    }
+
+    // Case 2: no dynamic casting and noncontiguous
+    auto input_offset_calculator = make_input_offset_calculator<arity>(iter);
+    auto output_offset_calculator = make_output_offset_calculator(iter);
+    auto loader = memory::LoadWithoutCast();
+    auto storer = memory::StoreWithoutCast();
+    launch_jitted_unrolled_kernel(
+        jiterator_mutex, cache.noncontiguous, desc, numel, data,
+        input_offset_calculator, output_offset_calculator, loader,
+        storer, contiguous, scalar_pos, scalar_val, extra_args);
+    return;
+  }
+
+  // Cases 3 and 4 are handled below
+  // Both require construction of a storer (this asserts 1 output) and one or more loaders
+
+  // Creates store cast to output (the zeroth tensor in TensorIterator)
+  auto storer = memory::StoreWithCast<1>(iter);
+
+  // Creates load casts from inputs (note offset indexing into the iterators 1...n tensors)
+  auto loader = memory::LoadWithCast<arity>(iter);
+
+  if (contiguous) {
+    // Case 3: dynamic casting and contiguous
+    auto input_offset_calculator = TrivialOffsetCalculator<arity>();
+    auto output_offset_calculator = TrivialOffsetCalculator<1>();
+    launch_jitted_unrolled_kernel(
+        jiterator_mutex, cache.dynamic_contiguous, desc, numel, data, input_offset_calculator,
+        output_offset_calculator, loader, storer, contiguous, scalar_pos, scalar_val, extra_args);
+    return;
+  }
+
+  // Case 4: dynamic casting and noncontiguous
+  auto input_offset_calculator = make_input_offset_calculator<arity>(iter);
+  auto output_offset_calculator = make_output_offset_calculator(iter);
+  launch_jitted_unrolled_kernel(
+      jiterator_mutex, cache.dynamic_noncontiguous, desc, numel, data, input_offset_calculator,
+      output_offset_calculator, loader, storer, contiguous, scalar_pos, scalar_val, extra_args);
+}
+
+// NOTE: static to reduce chances of name collision.
 template <
     char const* name,
     typename result_type,
@@ -279,78 +255,36 @@
     int arity,
     at::cuda::jit::BinaryFuncVariant scalar_pos =
         at::cuda::jit::BinaryFuncVariant::NoScalar,
-    typename... Args>
-void jitted_gpu_kernel_impl(
+    typename... ExtraArgs>
+static void jitted_gpu_kernel_impl(
     TensorIteratorBase& iter,
-    const std::string& f,
+    const std::string &f,
     const bool dynamic_casting,
     at::opmath_type<f_inputs_type> scalar_val,
-    std::tuple<Args...> extra_args) {
-  TORCH_INTERNAL_ASSERT(iter.can_use_32bit_indexing());
-  TORCH_INTERNAL_ASSERT(iter.ninputs() == arity);
-  TORCH_INTERNAL_ASSERT(iter.noutputs() == 1);
-
-  constexpr int ntensors = arity + 1;
-  at::detail::Array<char*, ntensors> data;
-  for (auto i = decltype(ntensors){0}; i < ntensors; ++i) {
-    data[i] = (char*)iter.data_ptr(i);
-  }
-
-  int64_t numel = iter.numel();
-  bool contiguous = iter.is_contiguous();
-
-  // Decides which of 4 kernel types to launch
-  // Variations are:
-  //   - Case 1: no dynamic casting and contiguous
-  //   - Case 2: no dynamic casting and noncontiguous
-  //   - Case 3: dynamic casting and contiguous
-  //   - Case 4: dynamic casting and noncontiguous
-  // These cases align with the non-jitted CUDALoops.cuh cases in gpu_kernel_impl
-
-  if (!dynamic_casting) {
-    if (contiguous) {
-      // Case 1: no dynamic casting and contiguous
-      launch_jitted_vectorized_kernel<name, result_type, f_inputs_type, arity, scalar_pos>(
-        iter.device().index(), numel, f, data, scalar_val, extra_args);
-      return;
-    }
-
-    // Case 2: no dynamic casting and noncontiguous
-    auto input_offset_calculator = make_input_offset_calculator<arity>(iter);
-    auto output_offset_calculator = make_output_offset_calculator(iter);
-    auto loader = memory::LoadWithoutCast();
-    auto storer = memory::StoreWithoutCast();
-    launch_jitted_unrolled_kernel<name, result_type, f_inputs_type, scalar_pos>(
-      iter.device().index(), numel, f, data, input_offset_calculator,
-      output_offset_calculator, loader, storer, contiguous, scalar_val, extra_args);
-    return;
-  }
-
-  // Cases 3 and 4 are handled below
-  // Both require construction of a storer (this asserts 1 output) and one or more loaders
-
-  // Creates store cast to output (the zeroth tensor in TensorIterator)
-  auto storer = memory::StoreWithCast<1>(iter);
-
-  // Creates load casts from inputs (note offset indexing into the iterators 1...n tensors)
-  auto loader = memory::LoadWithCast<arity>(iter);
-
-  if (contiguous) {
-    // Case 3: dynamic casting and contiguous
-    auto input_offset_calculator = TrivialOffsetCalculator<arity>();
-    auto output_offset_calculator = TrivialOffsetCalculator<1>();
-    launch_jitted_unrolled_kernel<name, result_type, f_inputs_type, scalar_pos>(
-      iter.device().index(), numel, f, data, input_offset_calculator,
-      output_offset_calculator, loader, storer, contiguous, scalar_val, extra_args);
-    return;
-  }
-
-  // Case 4: dynamic casting and noncontiguous
-  auto input_offset_calculator = make_input_offset_calculator<arity>(iter);
-  auto output_offset_calculator = make_output_offset_calculator(iter);
-  launch_jitted_unrolled_kernel<name, result_type, f_inputs_type, scalar_pos>(
-    iter.device().index(), numel, f, data, input_offset_calculator,
-    output_offset_calculator, loader, storer, contiguous, scalar_val, extra_args);
+    std::tuple<ExtraArgs...> extra_args) {
+
+  // TODO: Memory use can probably be optimized by re-using kernels across GPUs with
+  //   the same compute capability
+  static std::mutex jiterator_mutex;
+  static std::vector<JittedKernelVariantCache> device_caches(c10::cuda::device_count());
+
+  constexpr int nInputs = arity;
+  constexpr int nOutputs = 1;  // TODO: Support more than 1 output
+  static const auto desc = at::cuda::jit::make_kernel_descriptor<
+    result_type, f_inputs_type, ExtraArgs...>(name, f, nInputs, nOutputs);
+
+  auto &cache = device_caches[iter.device().index()];
+  auto extra_args_array = tuple_to_array(extra_args);
+  return jitted_gpu_kernel_generic<arity>(
+      jiterator_mutex,
+      cache,
+      desc,
+      scalar_pos,
+      extra_args_array,
+      iter,
+      dynamic_casting,
+      &scalar_val
+    );
 }
 
 }}  // at::native
