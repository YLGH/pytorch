#include <ATen/ATen.h>
#include <ATen/Parallel.h>
#include <ATen/native/UpSample.h>
#include <ATen/native/cpu/Loops.h>
#include <ATen/native/quantized/cpu/quantized_ops.h>
#include <ATen/quantized/Quantizer.h>
#include <ATen/native/cpu/utils.h>

#include <c10/util/irange.h>

#include <cstring>


namespace at {
namespace native {

// Define a typedef to dispatch to nearest_idx or nearest_exact_idx
typedef int64_t (*nn_compute_source_index_fn_t)(const float, int64_t, int64_t);

// at::native functions for the native_functions.yaml
template <typename scalar_t, nn_compute_source_index_fn_t nn_compute_source_index_fn>
static void upsample_nearest2d_out_frame(
    scalar_t* odata,
    scalar_t* idata,
    int64_t input_height,
    int64_t input_width,
    int64_t output_height,
    int64_t output_width,
    int64_t nbatch,
    int64_t channels,
    c10::optional<double> scales_h,
    c10::optional<double> scales_w) {
  float height_scale = compute_scales_value<float>(scales_h, input_height, output_height);
  float width_scale = compute_scales_value<float>(scales_w, input_width, output_width);

  channels = channels * nbatch;
  if (channels == 0 || output_height == 0 || output_width == 0) {
    return;
  }
  auto* i_p = reinterpret_cast<typename scalar_t::underlying*>(idata);
  auto* o_p = reinterpret_cast<typename scalar_t::underlying*>(odata);

  // special case: just copy
  if (input_height == output_height && input_width == output_width) {
    std::memcpy(o_p, i_p, channels * input_height * input_width * sizeof(typename scalar_t::underlying));
    return;
  }

  for (const auto h2 : c10::irange(output_height)) {
    const int64_t h1 =
        nn_compute_source_index_fn(height_scale, h2, input_height);

    for (const auto w2 : c10::irange(output_width)) {
      const int64_t w1 =
          nn_compute_source_index_fn(width_scale, w2, input_width);

      const auto* pos1 = &i_p[h1 * input_width + w1];
      auto* pos2 = &o_p[h2 * output_width + w2];

      for (const auto c : c10::irange(channels)) {
        (void)c; //Suppress unused variable warning
        pos2[0] = pos1[0];
        pos1 += input_height * input_width;
        pos2 += output_height * output_width;
      }
    }
  }
}

template <typename scalar_t, nn_compute_source_index_fn_t nn_compute_source_index_fn>
static void upsample_nearest2d_out_frame_nhwc(
    scalar_t* odata,
    scalar_t* idata,
    int64_t input_height,
    int64_t input_width,
    int64_t output_height,
    int64_t output_width,
    int64_t nbatch,
    int64_t channels,
    c10::optional<double> scales_h,
    c10::optional<double> scales_w) {
  float height_scale = compute_scales_value<float>(scales_h, input_height, output_height);
  float width_scale = compute_scales_value<float>(scales_w, input_width, output_width);

  at::parallel_for(0, nbatch * output_height * output_width, 0, [&](int64_t begin, int64_t end) {
    int64_t b{0}, h2{0}, w2{0};
    data_index_init(begin, b, nbatch, h2, output_height, w2, output_width);

<<<<<<< HEAD
    for (const auto i : c10::irange(begin, end)) {
      auto* i_p = reinterpret_cast<typename scalar_t::underlying*>(idata + b * input_height * input_width * channels);
      auto* o_p = reinterpret_cast<typename scalar_t::underlying*>(odata + i * channels);

      const int64_t h1 = nn_compute_source_index_fn(height_scale, h2, input_height);
      const int64_t w1 = nn_compute_source_index_fn(width_scale, w2, input_width);
=======
    for (const auto h2 : c10::irange(output_height)) {
      const int64_t h1 =
          nn_compute_source_index_fn(height_scale, h2, input_height);

      for (const auto w2 : c10::irange(output_width)) {
        const int64_t w1 =
            nn_compute_source_index_fn(width_scale, w2, input_width);
>>>>>>> b376d82c

      const auto* pos1 = &i_p[(h1 * input_width + w1)*channels];
      auto* pos2 = &o_p[0];
      std::memcpy(pos2, pos1, channels * sizeof(typename scalar_t::underlying));

      data_index_step(b, nbatch, h2, output_height, w2, output_width);
    }
  });
}

template <nn_compute_source_index_fn_t nn_compute_source_index_fn>
Tensor _upsample_nearest2d_quantized_cpu(
    const Tensor& input,
    IntArrayRef output_size,
    c10::optional<double> scales_h,
    c10::optional<double> scales_w) {
  TORCH_CHECK(
      output_size.size() == 2,
      "It is expected output_size equals to 2, but got size ",
      output_size.size());

  TORCH_CHECK(
      input.dim() == 4,
      "Non-empty 4D data tensor expected but got a tensor with sizes ",
      input.sizes());

  int64_t output_height = output_size[0];
  int64_t output_width = output_size[1];

  int64_t nbatch = input.size(0);
  int64_t channels = input.size(1);
  int64_t input_height = input.size(2);
  int64_t input_width = input.size(3);
    AT_ASSERT(input_width > 0 && output_width > 0);
  if (input.is_contiguous(c10::MemoryFormat::ChannelsLast)) {
    Tensor output = at::_empty_affine_quantized(
        {nbatch, channels, output_height, output_width},
        input.options().memory_format(input.suggest_memory_format()),
        input.q_scale(),
        input.q_zero_point(),
        c10::nullopt);

    // special case: just copy
    if (input_height == output_height && input_width == output_width) {
      output.copy_(input);
      return output;
    }

    AT_DISPATCH_QINT_TYPES(input.scalar_type(), "upsample_nearest2d", [&] {
      auto* idata = static_cast<scalar_t*>(input.data_ptr());
      auto* odata = static_cast<scalar_t*>(output.data_ptr());
      upsample_nearest2d_out_frame_nhwc<scalar_t, nn_compute_source_index_fn>(
          odata,
          idata,
          input_height,
          input_width,
          output_height,
          output_width,
          nbatch,
          channels,
          scales_h,
          scales_w);
    });
    return output;
  } else {
    Tensor output = at::_empty_affine_quantized(
        {nbatch, channels, output_height, output_width},
        input.options(),
        input.q_scale(),
        input.q_zero_point());

    auto input_contig = input.contiguous();

    AT_DISPATCH_QINT_TYPES(input_contig.scalar_type(), "upsample_nearest2d", [&] {
      auto* idata = static_cast<scalar_t*>(input_contig.data_ptr());
      auto* odata = static_cast<scalar_t*>(output.data_ptr());
      upsample_nearest2d_out_frame<scalar_t, nn_compute_source_index_fn>(
          odata,
          idata,
          input_height,
          input_width,
          output_height,
          output_width,
          nbatch,
          channels,
          scales_h,
          scales_w);
    });
    return output;
  }
}

using at::native::upsample::compute_output_size;
using at::native::upsample::get_scale_value;

Tensor upsample_nearest2d_quantized_cpu(
    const Tensor& input,
    IntArrayRef osize,
    c10::optional<double> scale_h,
    c10::optional<double> scale_w) {
  return _upsample_nearest2d_quantized_cpu<nearest_neighbor_compute_source_index>(input, osize, scale_h, scale_w);
}

Tensor _upsample_nearest_exact2d_quantized_cpu(
    const Tensor& input,
    IntArrayRef osize,
    c10::optional<double> scale_h,
    c10::optional<double> scale_w) {
  return _upsample_nearest2d_quantized_cpu<nearest_neighbor_exact_compute_source_index>(input, osize, scale_h, scale_w);
}

Tensor upsample_nearest2d_quantized_cpu(
    const Tensor& input,
    c10::optional<IntArrayRef> output_size,
    c10::optional<ArrayRef<double>> scale_factors) {
  auto osize = compute_output_size(input.sizes(), output_size, scale_factors);
  auto scale_h = get_scale_value(scale_factors, 0);
  auto scale_w = get_scale_value(scale_factors, 1);
  return upsample_nearest2d_quantized_cpu(input, osize, scale_h, scale_w);
}

Tensor _upsample_nearest_exact2d_quantized_cpu(
    const Tensor& input,
    c10::optional<IntArrayRef> output_size,
    c10::optional<ArrayRef<double>> scale_factors) {
  auto osize = compute_output_size(input.sizes(), output_size, scale_factors);
  auto scale_h = get_scale_value(scale_factors, 0);
  auto scale_w = get_scale_value(scale_factors, 1);
  return _upsample_nearest_exact2d_quantized_cpu(input, osize, scale_h, scale_w);
}

} // namespace native
} // namespace at<|MERGE_RESOLUTION|>--- conflicted
+++ resolved
@@ -86,22 +86,12 @@
     int64_t b{0}, h2{0}, w2{0};
     data_index_init(begin, b, nbatch, h2, output_height, w2, output_width);
 
-<<<<<<< HEAD
     for (const auto i : c10::irange(begin, end)) {
       auto* i_p = reinterpret_cast<typename scalar_t::underlying*>(idata + b * input_height * input_width * channels);
       auto* o_p = reinterpret_cast<typename scalar_t::underlying*>(odata + i * channels);
 
       const int64_t h1 = nn_compute_source_index_fn(height_scale, h2, input_height);
       const int64_t w1 = nn_compute_source_index_fn(width_scale, w2, input_width);
-=======
-    for (const auto h2 : c10::irange(output_height)) {
-      const int64_t h1 =
-          nn_compute_source_index_fn(height_scale, h2, input_height);
-
-      for (const auto w2 : c10::irange(output_width)) {
-        const int64_t w1 =
-            nn_compute_source_index_fn(width_scale, w2, input_width);
->>>>>>> b376d82c
 
       const auto* pos1 = &i_p[(h1 * input_width + w1)*channels];
       auto* pos2 = &o_p[0];
