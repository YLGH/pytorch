import argparse
import datetime
import re
import sys
import warnings
from collections import defaultdict

import torch
from torch._C import parse_schema

# Maximum days we will allow to introduce BC
# breaking change into operators.
MAX_ALLOWED_PERIOD = datetime.timedelta(days=30)

# The date specifies how long the allowlist exclusion should apply to.
# You should pick a date that is far enough in the future that you
# believe you can land your diff before then. But note that this date
# should be less than a month of when you are including this BC
# breaking change. In general, we don't recommend adding entry to this list.
# Please review following docs:
#
# 1. https://github.com/pytorch/pytorch/wiki/%5BDraft%5D-PyTorch's-Python-Frontend-Backward-and-Forward-Compatibility-Policy
# 2. torch/csrc/jit/operator_upgraders/README.md
#
# Allowlist entries can be removed after the date listed on them passes.
#
# Allowlist item format:
# [
#   0: function name regex
#   1: date until which the allowlist entry is valid
# ]
#
# NB: function name DOES NOT include overload name!
TEMPORARY_BC_ALLOW_LIST = [
    ("aten::_svd_helper", datetime.date(2022, 3, 1)),
]

# Same things as TEMPORARY__BC_ALLOW_LIST but for FC changes
TEMPORARY_FC_ALLOW_LIST = [
    ("aten::_svd_helper", datetime.date(2022, 3, 1)),
]

# WARNING: Operators included in this list indefinitely bypass all BC and FC schema checks.
# This is almost certainly NOT what you want to do. See note above.
INDEFINITE_BC_ALLOW_LIST = [
    "c10_experimental",
    # Internal
    "static",
    "prim::ModuleDictIndex",
    "prim::MKLDNNRelu6",
    "prim::MKLDNNRelu6_",
    "prim::Concat",
    # Internal, profiler-specific ops
    "profiler::_call_end_callbacks_on_jit_fut*",
    "profiler::_record_function_enter",
    "aten::_cholesky_helper",
    "aten::_lstsq_helper",
    "aten::_syevd_helper",
    "aten::_linalg_solve_out_helper_",
    "aten::select_backward",
    "aten::slice_backward",
    "aten::diagonal_backward",
    "aten::rowwise_prune",
    "aten::adaptive_avg_pool3d_backward",
    "aten::_embedding_bag_dense_backward",
    "aten::randperm",
    "aten::_convolution_nogroup",
    "aten::miopen_convolution_backward",
    "aten::miopen_convolution_backward_bias",
    "aten::miopen_convolution_backward_input",
    "aten::miopen_convolution_backward_weight",
    "aten::miopen_convolution_transpose_backward",
    "aten::miopen_convolution_transpose_backward_input",
    "aten::miopen_convolution_transpose_backward_weight",
    "aten::miopen_depthwise_convolution_backward",
    "aten::miopen_depthwise_convolution_backward_input",
    "aten::miopen_depthwise_convolution_backward_weight",
    "prepacked::unpack_prepacked_sizes_conv2d",
    "prepacked::unpack_prepacked_sizes_linear",
    "aten::native_multi_head_self_attention",
    "aten::_native_multi_head_self_attention",
]

# Same thing as INDEFINITE_BC_ALLOW_LIST
# but for FC changes.
INDEFINITE_FC_ALLOW_LIST = [
    "c10_experimental",
    # Internal
    "static",
    "prim::ModuleDictIndex",
    "prim::MKLDNNRelu6",
    "prim::MKLDNNRelu6_",
    "prim::Concat",
    # Internal, profiler-specific ops
    "profiler::_call_end_callbacks_on_jit_fut*",
    "profiler::_record_function_enter",
    "aten::_cholesky_helper",
    "aten::_lstsq_helper",
    "aten::_syevd_helper",
    "aten::_linalg_solve_out_helper_",
    "aten::select_backward",
    "aten::slice_backward",
    "aten::diagonal_backward",
    "aten::rowwise_prune",
    "aten::adaptive_avg_pool3d_backward",
    "aten::_embedding_bag_dense_backward",
    "aten::randperm",
    "aten::_convolution_nogroup",
    "aten::miopen_convolution_backward",
    "aten::miopen_convolution_backward_bias",
    "aten::miopen_convolution_backward_input",
    "aten::miopen_convolution_backward_weight",
    "aten::miopen_convolution_transpose_backward",
    "aten::miopen_convolution_transpose_backward_input",
    "aten::miopen_convolution_transpose_backward_weight",
    "aten::miopen_depthwise_convolution_backward",
    "aten::miopen_depthwise_convolution_backward_input",
    "aten::miopen_depthwise_convolution_backward_weight",
    "prepacked::unpack_prepacked_sizes_conv2d",
    "prepacked::unpack_prepacked_sizes_linear",
    "aten::native_multi_head_self_attention",
    "aten::_native_multi_head_self_attention",
]

def compile_temp_allow_list(temp_allow_list):
    output = []
    for item in temp_allow_list:
        deadline = item[1]
        today = datetime.date.today()
        interval = deadline - today
        if deadline > today and deadline - today < MAX_ALLOWED_PERIOD:
            output.append((re.compile(item[0]), deadline))
        if interval >= MAX_ALLOWED_PERIOD:
            print("Operator foo will skip BC and FC schema checks for {} days, but only "
                  "{} days of skipping the checks are permitted. It's recommended that the skip date be "
                  "chosen only to permit the PR to be merged. Once the PR is merged for a couple days "
                  "the operator no longer needs to skip these checks.".format(interval.days, MAX_ALLOWED_PERIOD.days))
            sys.exit(1)

    return output

<<<<<<< HEAD
TEMPORARY_BC_ALLOW_LIST_COMPILED = compile_temp_allow_list(TEMPORARY_BC_ALLOW_LIST)
TEMPORARY_FC_ALLOW_LIST_COMPILED = compile_temp_allow_list(TEMPORARY_FC_ALLOW_LIST)
=======
TEMPORARY_ALLOW_LIST_COMPILED = compile_temp_allow_list()
INDEFINITE_ALLOW_LIST_COMPILED = [re.compile(item) for item in INDEFINITE_ALLOW_LIST]
>>>>>>> f7d8cd84

def temp_allow_listed(schema, compiled_allow_list):
    for item in compiled_allow_list:
        if item[0].search(str(schema)):
            return True
    return False

<<<<<<< HEAD
def indefinite_allow_listed(schema, allow_list):
    for item in allow_list:
        if re.compile(item).search(str(schema)):
=======
def indefinite_allow_listed(schema):
    for item in INDEFINITE_ALLOW_LIST_COMPILED:
        if item.search(str(schema)):
>>>>>>> f7d8cd84
            return True
    return False

# The nightly will fail to parse newly added syntax to schema declarations
# Add new schemas that will fail the nightly here
dont_parse_list = [
    ("_TorchScriptTesting.*", datetime.date(2099, 9, 17)),
    ("test_backend", datetime.date(2099, 9, 17)),
    ("dist_c10d", datetime.date(2099, 9, 17)),
]

def has_valid_upgraders(schema, version_map):
    # we want to parse through the map to find if
    # the schema has valid upgraders. Since the
    # version map has entry for each overload
    # we need to do some ugly parsing.

    # the name of the operator
    schema_name = schema.name

    if schema_name not in version_map:
        return False

    entries = version_map[schema_name]

    possible_overloads = []
    possible_schemas = []
    for key, upgrader_schema_entries in entries.items():
        possible_overloads.append(key)
        possible_schemas.extend(upgrader_schema_entries)

    # let's make sure this existing schema is part of possible
    # schemas
    for old_schema in possible_schemas:
        if old_schema == schema:
            return True

    return False

def dont_parse(schema_line):
    for item in dont_parse_list:
        if item[1] < datetime.date.today():
            continue
        regexp = re.compile(item[0])
        if regexp.search(schema_line):
            return True
    return False

def load_schemas_to_dict():
    new_schemas = torch._C._jit_get_all_schemas()
    new_schemas += torch._C._jit_get_custom_class_schemas()
    new_schema_dict = defaultdict(list)
    for s in new_schemas:
        new_schema_dict[s.name].append(s)
    return new_schema_dict

def process_version_map(version_map):
    # version map maps full schema name to
    # list of upgraders. Since we only have
    # the name of the schema (aka no overload)
    # we want to first process the map to make
    # the key lookup easier. After this it will be:
    # Dict[schema_name, Dict[overload, List[schema]]]

    output = defaultdict(dict)
    for (key, entries) in version_map.items():
        operator_name = key.split(".")[0]
        schema_entries = [parse_schema(entry.old_schema) for entry in entries]
        output[operator_name][key] = schema_entries
    return output

def check_bc(existing_schemas):
    new_schema_dict = load_schemas_to_dict()
    version_map = process_version_map(torch._C._get_operator_version_map())
    is_bc = True
    broken_ops = []
    for existing_schema in existing_schemas:
        if temp_allow_listed(existing_schema, TEMPORARY_BC_ALLOW_LIST_COMPILED):
            print("schema: ", str(existing_schema), " found on allowlist, skipping")
            continue
<<<<<<< HEAD
        if indefinite_allow_listed(existing_schema, INDEFINITE_BC_ALLOW_LIST):
=======
        if has_valid_upgraders(existing_schema, version_map):
            print("schema: ", str(existing_schema), " has valid upgrader, skipping")
        if indefinite_allow_listed(existing_schema):
>>>>>>> f7d8cd84
            print("schema: {} is in allowlist for BC-breaking evolution without deadline."
                  "This is dangerous, do not use unless you are sure there will not be "
                  "downstream consequences".format(str(existing_schema)))
            continue
        matching_new_schemas = new_schema_dict.get(existing_schema.name, [])
        found = False
        for matching_new_schema in matching_new_schemas:
            if matching_new_schema.is_backward_compatible_with(existing_schema):
                found = True
                break
        if not found:
            print(
                "Can NOT find backward compatible schemas after changes "
                "for schema {} from the following candidates:\n[\n{}\n]".format(
                    str(existing_schema),
                    "\n\t".join(str(s) for s in matching_new_schemas),
                )
            )
            # TODO Print out more details about why candidates don't match.
            broken_ops.append(str(existing_schema))
            is_bc = False
    if is_bc:
        print("Found backward compatible schemas for all existing schemas")
    else:
        print(
            "The PR is introducing backward incompatible changes to the "
            "operator library. Please contact PyTorch team to confirm "
            "whether this change is wanted or not. \n\nBroken ops: "
            "[\n\t{}\n]".format("\n\t".join(broken_ops))
        )
    return is_bc

def check_fc(existing_schemas):
    new_schema_dict = load_schemas_to_dict()
    is_fc = True
    broken_ops = []
    for existing_schema in existing_schemas:
        if temp_allow_listed(existing_schema, TEMPORARY_FC_ALLOW_LIST_COMPILED):
            print("schema: ", str(existing_schema), " found on allowlist, skipping")
            continue
        if indefinite_allow_listed(existing_schema, INDEFINITE_FC_ALLOW_LIST):
            print("schema: {} is in allowlist for FC-breaking evolution without deadline."
                  "This is dangerous, do not use unless you are sure there will not be "
                  "downstream consequences".format(str(existing_schema)))
            continue
        matching_new_schemas = new_schema_dict.get(existing_schema.name, [])
        found = False
        possible_failure_reasons = []
        for matching_new_schema in matching_new_schemas:
            is_compatible, reason = matching_new_schema.check_forward_compatible_with(existing_schema)
            if is_compatible:
                found = True
                break
            if reason != "":
                possible_failure_reasons.append(reason)
        if not found:
            print(
                "Can NOT find forward compatible schemas after changes "
                "for schema {} from the following candidates:\n[\n{}\n]".format(
                    str(existing_schema),
                    "\n\t".join(str(s) for s in matching_new_schemas),
                )
            )
            print(
                "Refer to following reasons for failure "
                "to find FC schema:\n[\n{}\n]".format(
                    "\n\t".join(str(r) for r in possible_failure_reasons)
                )
            )
            broken_ops.append(str(existing_schema))
            is_fc = False
    if is_fc:
        print("Found forward compatible schemas for all existing schemas")
    else:
        print(
            "The PR is introducing a potentially forward incompatible changes to the "
            "operator library. Please contact PyTorch team to confirm "
            "whether this change is wanted or not. \n\nBroken ops: "
            "[\n\t{}\n]".format("\n\t".join(broken_ops))
        )


if __name__ == "__main__":
    parser = argparse.ArgumentParser(description="Process some integers.")
    parser.add_argument(
        "--existing-schemas",
        help="filename to load existing schemas",
        type=str,
        default="schemas.txt",
    )
    args = parser.parse_args()
    existing_schema_dict = dict()
    slist = []
    with open(args.existing_schemas, "r") as f:
        while True:
            line = f.readline()
            if not line:
                break

            if dont_parse(line.strip()):
                print("Not parsing schema line: ", line.strip())
                continue
            s = parse_schema(line.strip())
            slist.append(s)

    is_fc = check_fc(slist)
    is_bc = check_bc(slist)

    if not (is_fc and is_bc):
        sys.exit(1)<|MERGE_RESOLUTION|>--- conflicted
+++ resolved
@@ -139,13 +139,11 @@
 
     return output
 
-<<<<<<< HEAD
 TEMPORARY_BC_ALLOW_LIST_COMPILED = compile_temp_allow_list(TEMPORARY_BC_ALLOW_LIST)
 TEMPORARY_FC_ALLOW_LIST_COMPILED = compile_temp_allow_list(TEMPORARY_FC_ALLOW_LIST)
-=======
-TEMPORARY_ALLOW_LIST_COMPILED = compile_temp_allow_list()
-INDEFINITE_ALLOW_LIST_COMPILED = [re.compile(item) for item in INDEFINITE_ALLOW_LIST]
->>>>>>> f7d8cd84
+
+INDEFINITE_BC_ALLOW_LIST_COMPILED = [re.compile(item) for item in INDEFINITE_BC_ALLOW_LIST]
+INDEFINITE_FC_ALLOW_LIST_COMPILED = [re.compile(item) for item in INDEFINITE_FC_ALLOW_LIST]
 
 def temp_allow_listed(schema, compiled_allow_list):
     for item in compiled_allow_list:
@@ -153,15 +151,9 @@
             return True
     return False
 
-<<<<<<< HEAD
-def indefinite_allow_listed(schema, allow_list):
-    for item in allow_list:
-        if re.compile(item).search(str(schema)):
-=======
-def indefinite_allow_listed(schema):
-    for item in INDEFINITE_ALLOW_LIST_COMPILED:
+def indefinite_allow_listed(schema, compiled_allow_list):
+    for item in compiled_allow_list:
         if item.search(str(schema)):
->>>>>>> f7d8cd84
             return True
     return False
 
@@ -242,13 +234,9 @@
         if temp_allow_listed(existing_schema, TEMPORARY_BC_ALLOW_LIST_COMPILED):
             print("schema: ", str(existing_schema), " found on allowlist, skipping")
             continue
-<<<<<<< HEAD
-        if indefinite_allow_listed(existing_schema, INDEFINITE_BC_ALLOW_LIST):
-=======
         if has_valid_upgraders(existing_schema, version_map):
             print("schema: ", str(existing_schema), " has valid upgrader, skipping")
-        if indefinite_allow_listed(existing_schema):
->>>>>>> f7d8cd84
+        if indefinite_allow_listed(existing_schema, INDEFINITE_BC_ALLOW_LIST_COMPILED):
             print("schema: {} is in allowlist for BC-breaking evolution without deadline."
                   "This is dangerous, do not use unless you are sure there will not be "
                   "downstream consequences".format(str(existing_schema)))
@@ -289,7 +277,7 @@
         if temp_allow_listed(existing_schema, TEMPORARY_FC_ALLOW_LIST_COMPILED):
             print("schema: ", str(existing_schema), " found on allowlist, skipping")
             continue
-        if indefinite_allow_listed(existing_schema, INDEFINITE_FC_ALLOW_LIST):
+        if indefinite_allow_listed(existing_schema, INDEFINITE_FC_ALLOW_LIST_COMPILED):
             print("schema: {} is in allowlist for FC-breaking evolution without deadline."
                   "This is dangerous, do not use unless you are sure there will not be "
                   "downstream consequences".format(str(existing_schema)))
