--- conflicted
+++ resolved
@@ -5,15 +5,14 @@
 import io
 import itertools
 import os
-import random
 import unittest
 from collections import OrderedDict
 from typing import Dict, List, Optional, Tuple, Union
 
 import model_defs.word_language_model as word_language_model
 import numpy as np
-import onnx
-import onnxruntime
+import parameterized
+import test_onnx_common
 import torchvision
 from model_defs.lstm_flattening_result import (
     LstmFlatteningResultWithoutSeqLength,
@@ -36,12 +35,8 @@
     skipIfUnsupportedMinOpsetVersion,
     skipIfUnsupportedOpsetVersion,
     skipScriptTest,
-<<<<<<< HEAD
-    TestCase,
-=======
     skipTraceTest,
     skipForAllOpsetVersions,
->>>>>>> 135af0fe
 )
 from torchvision import ops
 from torchvision.models.detection.image_list import ImageList
@@ -53,32 +48,13 @@
 from torchvision.models.detection.transform import GeneralizedRCNNTransform
 
 import torch
-import torch.nn.functional as F
 import torch.onnx.verification as verification
 from torch import Tensor
 from torch.nn.utils import rnn as rnn_utils
 from torch.nn.utils.rnn import PackedSequence
-from torch.onnx import (
-    register_custom_op_symbolic,
-    unregister_custom_op_symbolic,
-)
+from torch.onnx import register_custom_op_symbolic, unregister_custom_op_symbolic
 from torch.onnx.symbolic_helper import _unimplemented
-
-_ORT_PROVIDERS = ["CPUExecutionProvider"]
-
-
-def run_model_test(test_suite: Union[_TestONNXRuntime, TestCase], *args, **kwargs):
-    kwargs["ort_providers"] = _ORT_PROVIDERS
-    kwargs["opset_version"] = test_suite.opset_version
-    kwargs["keep_initializers_as_inputs"] = test_suite.keep_initializers_as_inputs
-    return verification.verify(*args, **kwargs)
-
-
-def run_model_test_with_external_data(
-    test_suite: Union[_TestONNXRuntime, TestCase], *args, **kwargs
-):
-    kwargs["use_external_data"] = True
-    return run_model_test(test_suite, *args, **kwargs)
+from torch.testing._internal import common_utils
 
 
 def _init_test_generalized_rcnn_transform():
@@ -146,90 +122,42 @@
     return tensor
 
 
-def set_rng_seed(seed):
-    torch.manual_seed(seed)
-    random.seed(seed)
-    np.random.seed(seed)
-
-
-class _TestONNXRuntime:
-    """Abstract base class for test cases.
-
-    Intentionally not a sub-class of unittest.TestCase so that unittest / pytest
-    don't run it directly. unitest.TestCase is mixed in as another base class when
-    creating concrete sub-types. See MakeTestCase().
-    """
-
-    opset_version = -1  # Sub-classes must override
-    keep_initializers_as_inputs = True  # For IR version 3 type export.
-
-    def setUp(self):
-        set_rng_seed(0)
-        onnxruntime.set_seed(0)
-        if torch.cuda.is_available():
-            torch.cuda.manual_seed_all(0)
-        os.environ["ALLOW_RELEASED_ONNX_OPSET_ONLY"] = "0"
-        self.is_script_test_enabled = True
-
-    # The exported ONNX model may have less inputs than the pytorch model because of const folding.
-    # This mostly happens in unit test, where we widely use torch.size or torch.shape.
-    # So the output is only dependent on the input shape, not value.
-    # remained_onnx_input_idx is used to indicate which pytorch model input idx is remained in ONNX model.
-    def run_test(
-        self,
-        model,
-        input_args,
-        input_kwargs=None,
-        rtol=1e-3,
-        atol=1e-7,
-        do_constant_folding=True,
-        dynamic_axes=None,
-        additional_test_inputs=None,
-        input_names=None,
-        output_names=None,
-        fixed_batch_size=False,
-        training=torch.onnx.TrainingMode.EVAL,
-        remained_onnx_input_idx=None,
-        verbose=False,
-    ):
-        def _run_test(m, remained_onnx_input_idx, flatten=True):
-            return run_model_test(
-                self,
-                m,
-                input_args=input_args,
-                input_kwargs=input_kwargs,
-                rtol=rtol,
-                atol=atol,
-                do_constant_folding=do_constant_folding,
-                dynamic_axes=dynamic_axes,
-                additional_test_inputs=additional_test_inputs,
-                input_names=input_names,
-                output_names=output_names,
-                fixed_batch_size=fixed_batch_size,
-                training=training,
-                remained_onnx_input_idx=remained_onnx_input_idx,
-                flatten=flatten,
-                verbose=verbose,
-            )
-
-        if isinstance(remained_onnx_input_idx, dict):
-            scripting_remained_onnx_input_idx = remained_onnx_input_idx["scripting"]
-            tracing_remained_onnx_input_idx = remained_onnx_input_idx["tracing"]
-        else:
-            scripting_remained_onnx_input_idx = remained_onnx_input_idx
-            tracing_remained_onnx_input_idx = remained_onnx_input_idx
-
-        is_script = isinstance(
-            model, (torch.jit.ScriptModule, torch.jit.ScriptFunction)
-        )
-
-        if self.is_script_test_enabled:
-            script_model = model if is_script else torch.jit.script(model)
-            _run_test(script_model, scripting_remained_onnx_input_idx, flatten=False)
-
-        if not is_script:
-            _run_test(model, tracing_remained_onnx_input_idx)
-
+def _parameterized_class_attrs_and_values():
+    attrs = ("opset_version", "is_script", "keep_initializers_as_inputs")
+    input_values = []
+    input_values.extend(itertools.product((7, 8), (True, False), (True,)))
+    # Valid opset versions are defined in torch/onnx/_constants.py.
+    # Versions are intentionally set statically, to not be affected by elsewhere changes.
+    input_values.extend(itertools.product(range(9, 17), (True, False), (True, False)))
+    return {"attrs": attrs, "input_values": input_values}
+
+
+def _parametrize_rnn_args(arg_name):
+    options = {
+        "layers": {1: "unilayer", 3: "trilayer"},
+        "bidirectional": {True: "bidirectional", False: "forward"},
+        "initial_state": {True: "with_initial_state", False: "no_initial_state"},
+        "packed_sequence": {
+            0: "without_sequence_lengths",
+            1: "with_variable_length_sequences",
+            2: "with_batch_first_sequence_lengths",
+        },
+        "dropout": {0.2: "with_dropout", 0.0: "without_dropout"},
+    }
+
+    return {
+        "arg_str": arg_name,
+        "arg_values": options[arg_name].keys(),
+        "name_fn": lambda val: options[arg_name][val],
+    }
+
+
+@parameterized.parameterized_class(
+    **_parameterized_class_attrs_and_values(),
+    class_name_func=test_onnx_common.parameterize_class_name,
+)
+@common_utils.instantiate_parametrized_tests
+class TestONNXRuntime(test_onnx_common._TestONNXRuntime):
     def test_fuse_conv_bn1d(self):
         class Fuse(torch.nn.Module):
             def __init__(self):
@@ -734,6 +662,7 @@
         self.run_test(model, (x, y, None))
         self.run_test(model, (x, None, z))
 
+    @skipTraceTest()  # tracing is verified with different set of inputs. See above.
     @skipIfUnsupportedMinOpsetVersion(15)
     def test_mixed_optional_default_tensor_script(self):
         class Model(torch.nn.Module):
@@ -828,6 +757,7 @@
         with self.assertRaisesRegex(ValueError, "got too many positional inputs"):
             self.run_test(model, (x, y))
 
+    @skipTraceTest()  # tracing is verified with different set of inputs. See above.
     @skipIfUnsupportedMinOpsetVersion(15)
     def test_all_optional_default_tensor_script(self):
         class Model(torch.nn.Module):
@@ -910,6 +840,7 @@
         y1 = torch.randn(2, 3)
         self.run_test(Model(), (x, (None, y1)))
 
+    @skipTraceTest()  # tracing is verified with different set of inputs. See above.
     @skipIfUnsupportedMinOpsetVersion(15)
     def test_tuple_of_optional_default_tensor_script(self):
         class Model(torch.nn.Module):
@@ -1128,6 +1059,11 @@
         self.run_test(model, x)
 
     @skipIfUnsupportedMinOpsetVersion(9)
+    def test_hardshrink_dtype(self):
+        x = torch.rand(3, 3).to(dtype=torch.float64)
+        self.run_test(torch.nn.Hardshrink(), x)
+
+    @skipIfUnsupportedMinOpsetVersion(9)
     def test_softshrink(self):
         model = torch.nn.Softshrink()
 
@@ -1140,6 +1076,11 @@
         x = torch.tensor(-0.5).to(dtype=torch.float32)
         self.run_test(model, x)
 
+    @skipIfUnsupportedMinOpsetVersion(9)
+    def test_softshrink_dtype(self):
+        x = torch.rand(3, 3).to(dtype=torch.float64)
+        self.run_test(torch.nn.Softshrink(), x)
+
     def test_clamp(self):
         class ClampModel(torch.nn.Module):
             def forward(self, x):
@@ -1298,6 +1239,14 @@
         x3 = torch.randn(20, 16, 10, 10, 10)
 
         self.run_test(TraceModel(), (x1, x2, x3), atol=10e-5)
+
+    def test_numpy_T(self):
+        class NumpyTranspose(torch.nn.Module):
+            def forward(self, x):
+                return x.T
+
+        self.run_test(NumpyTranspose(), torch.randn(4, 7))
+        self.run_test(NumpyTranspose(), torch.tensor(-42.0))
 
     # Conversion of Transpose depends on input shape to be known.
     # The following test only works when onnx shape inference is enabled.
@@ -2888,6 +2837,43 @@
         self._interpolate_tests(False)
 
     @skipIfUnsupportedMinOpsetVersion(11)
+    def test_interpolate_half_pixel(self):
+        # testing whether it uses "half_pixel" or "pytorch_half_pixel"
+        # see https://github.com/onnx/onnx/blob/main/docs/Operators.md#Resize
+
+        class MyModel(torch.nn.Module):
+            def __init__(self, mode, size):
+                super().__init__()
+                self.mode = mode
+                self.size = size
+
+            def forward(self, x):
+                return torch.nn.functional.interpolate(
+                    x, mode=self.mode, size=self.size
+                )
+
+        modes = ["linear", "bicubic"]
+        x = [
+            torch.randn(1, 2, 6, requires_grad=True),
+            torch.randn(1, 2, 4, 6, requires_grad=True),
+            torch.randn(1, 2, 4, 4, 6, requires_grad=True),
+        ]
+        for mode in modes:
+            for xi in x:
+                mode_i = mode
+                if mode == "bicubic" and xi.dim() != 4:
+                    continue
+                elif mode == "linear":
+                    if xi.dim() == 4:
+                        mode_i = "bilinear"
+                    elif xi.dim() == 5:
+                        mode_i = "trilinear"
+                for i in range(xi.dim() - 2):
+                    size = list(xi.shape[2:])
+                    size[i] = 1
+                    self.run_test(MyModel(mode_i, size), xi)
+
+    @skipIfUnsupportedMinOpsetVersion(11)
     def test_interpolate_no_shape(self):
         class MyModel(torch.jit.ScriptModule):
             @torch.jit.script_method
@@ -9083,25 +9069,6 @@
             dynamic_axes={"output_1": [1]},
         )
 
-    def test_onnx_proto_checker(self):
-        class Model(torch.nn.Module):
-            def __init__(self):
-                super().__init__()
-
-            def forward(self, x):
-                return 2 * x
-
-        x = torch.randn(1, 2, 3, requires_grad=True)
-        f = io.BytesIO()
-        torch.onnx._export(Model(), x, f)
-        model = onnx.load(f)
-        model.ir_version = 0
-
-        def check_proto():
-            torch._C._check_onnx_proto(model.SerializeToString())
-
-        self.assertRaises(RuntimeError, check_proto)
-
     @skipScriptTest(min_opset_version=11)  # dynamic split support addded in 11
     def test_split_tensor_scalar(self):
         class SplitModel(torch.nn.Module):
@@ -9213,6 +9180,7 @@
         initial_state,
         packed_sequence,
         dropout,
+        **extra_kwargs,
     ):
         class ElmanWithStateModel(torch.nn.Module):
             def __init__(self, layers, nonlinearity, bidirect, dropout, batch_first):
@@ -9300,7 +9268,13 @@
         self.run_test(model, other_input)
 
     def _lstm_test(
-        self, layers, bidirectional, initial_state, packed_sequence, dropout
+        self,
+        layers,
+        bidirectional,
+        initial_state,
+        packed_sequence,
+        dropout,
+        **extra_kwargs,
     ):
         batch_first = packed_sequence == 2
 
@@ -9355,7 +9329,15 @@
         other_input = make_input(RNN_BATCH_SIZE + 1)
         self.run_test(model, other_input)
 
-    def _gru_test(self, layers, bidirectional, initial_state, packed_sequence, dropout):
+    def _gru_test(
+        self,
+        layers,
+        bidirectional,
+        initial_state,
+        packed_sequence,
+        dropout,
+        **extra_kwargs,
+    ):
         class GRUWithStateModel(torch.nn.Module):
             def __init__(self, layers, bidirect, dropout, batch_first):
                 super().__init__()
@@ -9953,140 +9935,6 @@
         )
         self.run_test(model_export, (x,), training=torch.onnx.TrainingMode.EVAL)
 
-    def test_script_custom_class_error(self):
-        class BoxCoder:
-            def __init__(self, bbox_xform_clip: float) -> None:
-                self.bbox_xform_clip = bbox_xform_clip
-
-            def decode(self, rel_codes: Tensor, boxes: List[Tensor]) -> Tensor:
-                boxes = torch.cat(boxes, dim=0)
-                pred_ctr_x = (
-                    torch.clamp(rel_codes[:, 0::4], max=self.bbox_xform_clip)
-                    * boxes[:, 2]
-                )
-                return pred_ctr_x
-
-        class MyModule(torch.nn.Module):
-            __annotations__ = {
-                "box_coder": BoxCoder,
-            }
-
-            def __init__(self):
-                super().__init__()
-                self.box_coder = BoxCoder(1.4)
-
-            def forward(self, box_regression: Tensor, proposals: List[Tensor]):
-                return self.box_coder.decode(box_regression, proposals)
-
-        model = torch.jit.script(MyModule())
-        box_regression = torch.randn([4, 4])
-        proposal = [torch.randn(2, 4), torch.randn(2, 4)]
-
-        with self.assertRaises(RuntimeError) as cm:
-            onnx_model = io.BytesIO()
-            torch.onnx.export(
-                model,
-                (box_regression, proposal),
-                onnx_model,
-                opset_version=self.opset_version,
-            )
-
-    def test_initializer_sequence(self):
-        class MyModule(torch.nn.Module):
-            def __init__(self, input_size, hidden_size, num_classes):
-                super().__init__()
-                self.fc1 = torch.nn.Linear(input_size, hidden_size)
-                self.relu = torch.nn.ReLU()
-                self.fc2 = torch.nn.Linear(hidden_size, num_classes)
-
-            def forward(self, x):
-                out = self.fc1(x)
-                out = self.relu(out)
-                out = self.fc2(out)
-                return out
-
-        test_model = MyModule(3, 4, 10)
-        state_dict_list = [k for (k, v) in test_model.state_dict().items()]
-        named_params_list = [k for (k, v) in test_model.named_parameters()]
-
-        x = torch.randn(32, 3)
-        f = io.BytesIO()
-        torch.onnx._export(test_model, (x,), f, do_constant_folding=False)
-        loaded_model = onnx.load_from_string(f.getvalue())
-
-        actual_list = [p.name for p in loaded_model.graph.initializer]
-        assert actual_list == state_dict_list, (
-            "Initializers' sequence is not as same as state_dict(). Expected: ("
-            + ", ".join(state_dict_list)
-            + "). Actual:("
-            + ", ".join(actual_list)
-            + ")."
-        )
-        assert actual_list == named_params_list, (
-            "Initializers' sequence is not as same as named_parameters(). Expected: ("
-            + ", ".join(named_params_list)
-            + "). Actual:("
-            + ", ".join(actual_list)
-            + ")."
-        )
-
-    def test_initializer_sequence_script_model(self):
-        def list_is_expected(short_list, long_list) -> bool:
-            if len(short_list) > len(long_list):
-                return False
-
-            for i in range(len(short_list)):
-                if short_list[i] not in long_list[i]:
-                    return False
-
-            return True
-
-        def loop(x, y):
-            for i in range(int(y)):
-                x = x + i
-            return x
-
-        class MyModule(torch.nn.Module):
-            def __init__(self, input_size, hidden_size, num_classes):
-                super().__init__()
-                self.fc1 = torch.nn.Linear(input_size, hidden_size)
-                self.relu = torch.nn.ReLU()
-                self.fc2 = torch.nn.Linear(hidden_size, num_classes)
-
-            def forward(self, x, y):
-                x = loop(x, y)
-                out = self.fc1(x)
-                out = self.relu(out)
-                out = self.fc2(out)
-                return out
-
-        test_model = torch.jit.script(MyModule(3, 4, 10))
-        state_dict_list = [k for (k, v) in test_model.state_dict().items()]
-        named_params_list = [k for (k, v) in test_model.named_parameters()]
-
-        x = torch.ones(2, 3, dtype=torch.float)
-        y = torch.tensor(5, dtype=torch.long)
-        f = io.BytesIO()
-
-        torch.onnx.export(test_model, (x, y), f, do_constant_folding=False)
-        loaded_model = onnx.load_from_string(f.getvalue())
-
-        actual_list = [p.name for p in loaded_model.graph.initializer]
-        assert list_is_expected(state_dict_list, actual_list), (
-            "ScriptModel - Initializers' sequence is not as same as state_dict(). Expected: ("
-            + ", ".join(state_dict_list)
-            + "). Actual:("
-            + ", ".join(actual_list)
-            + ")."
-        )
-        assert list_is_expected(named_params_list, actual_list), (
-            "ScriptModel - Initializers' sequence is not as same as named_parameters(). Expected: ("
-            + ", ".join(named_params_list)
-            + "). Actual:("
-            + ", ".join(actual_list)
-            + ")."
-        )
-
     @skipIfUnsupportedMinOpsetVersion(11)
     def test_nms(self):
         num_boxes = 100
@@ -10231,8 +10079,6 @@
     @skipIfUnsupportedMinOpsetVersion(11)
     @skipScriptTest()
     def test_rpn(self):
-        set_rng_seed(0)
-
         class RPNModule(torch.nn.Module):
             def __init__(self):
                 super().__init__()
@@ -11830,31 +11676,6 @@
         x = torch.randn(10, 5)
         self.run_test(M(), (x,))
 
-    def test_onnx_checker_invalid_graph(self):
-        class CustomAddModule(torch.nn.Module):
-            def forward(self, x, y):
-                return torch.add(x, y)
-
-        def symbolic_custom_invalid_add(g, input, other, alpha=None):
-            return g.op("Add", input, other, invalid_attr_i=1)
-
-        register_custom_op_symbolic("::add", symbolic_custom_invalid_add, 1)
-
-        x = torch.randn(2, 3, 4)
-        y = torch.randn(2, 3, 4)
-
-        test_model = CustomAddModule()
-        f = io.BytesIO()
-
-        try:
-            with self.assertRaises(torch.onnx.errors.CheckerError):
-                torch.onnx.export(test_model, (x, y), f)
-        finally:
-            unregister_custom_op_symbolic("::add", 1)
-
-        self.assertTrue(f.getvalue(), "ONNX graph was not exported.")
-        loaded_model = onnx.load_from_string(f.getvalue())
-
     def test_tuple_output_from_if_with_raised_exception(self):
         class M(torch.nn.Module):
             def __init__(self):
@@ -11868,36 +11689,6 @@
 
         x = torch.zeros(1)
         self.run_test(torch.jit.script(M()), (x,))
-
-    def test_shape_value_map(self):
-        class RSoftMax(torch.nn.Module):
-            def __init__(self, radix, cardinality):
-                super().__init__()
-                self.radix = radix
-                self.cardinality = cardinality
-
-            def forward(self, x):
-                batch = x.size(0)
-                x = x.view(batch, self.cardinality, self.radix, -1).transpose(1, 2)
-                x = F.softmax(x, dim=1)
-                x = x.reshape(batch, -1)
-                return x
-
-        radix = 2
-        cardinality = 1
-        x = torch.randn(10, 1, 128, 1)
-        f = io.BytesIO()
-        torch.onnx.export(
-            RSoftMax(radix, cardinality),
-            (x,),
-            f,
-            input_names=["x"],
-            dynamic_axes={"x": [0]},
-        )
-        loaded_model = onnx.load_from_string(f.getvalue())
-        self.assertEqual(
-            loaded_model.graph.output[0].type.tensor_type.shape.dim[1].dim_value, 128
-        )
 
     # NOTE: For quantization tests, choose scale and zero point carefully
     #       such that inputs and outputs do not always overflow/underflow.
@@ -12387,32 +12178,6 @@
 
         self.run_test(LerpModel(), torch.rand(5, 4, 3))
 
-
-def make_test(
-    name,
-    base,
-    layer,
-    bidirectional,
-    initial_state,
-    variable_length,
-    dropout,
-    script_test_min_opset_version,
-    **extra_kwargs,
-):
-    test_name = str(
-        "_".join(
-            [
-                "test",
-                name,
-                layer[1],
-                bidirectional[1],
-                initial_state[1],
-                variable_length[1],
-                dropout[1],
-            ]
-        )
-    )
-
     # Cannot export with older opsets because of "ConstantFill" op
     # ConstantFill was a temp op removed at opset 8. This is no longer supported by onnxruntime
     # There are still some issues prevent us from enabling script test for these scenarios:
@@ -12421,139 +12186,33 @@
     #       - https://msdata.visualstudio.com/Vienna/_workitems/edit/1055382
     #   Operator aten::_pack_padded_sequence is not supported by exporter yet.
     #       - https://msdata.visualstudio.com/Vienna/_workitems/edit/1055384
+    # test_elman_*:
+    # Compiling in script mode fails with errors like:
+    #   torch.jit.frontend.UnsupportedNodeError: annotated assignments
+    #   without assigned value aren't supported
+    #       - https://msdata.visualstudio.com/Vienna/_workitems/edit/1160723
+    # test_lstm_*:
+    #   Compiling in script mode fails with errors like:
+    #   RuntimeError: Arguments for call are not valid.
+    #       - https://msdata.visualstudio.com/Vienna/_workitems/edit/1160723
     @skipScriptTest()
     @skipIfUnsupportedMinOpsetVersion(9)
-    def f(self):
-        self.is_script_test_enabled = (
-            self.opset_version >= script_test_min_opset_version
-        )
-        self._dispatch_rnn_test(
-            base,
-            layers=layer[0],
-            bidirectional=bidirectional[0],
-            initial_state=initial_state[0],
-            packed_sequence=variable_length[0],
-            dropout=dropout[0],
-            **extra_kwargs,
-        )
-
-    f.__name__ = test_name
-    setattr(_TestONNXRuntime, f.__name__, f)
-
-
-def setup_rnn_tests():
-    layers_opts = [(1, "unilayer"), (3, "trilayer")]
-    bidirectional_opts = [(False, "forward"), (True, "bidirectional")]
-    initial_state_opts = [(True, "with_initial_state"), (False, "no_initial_state")]
-    variable_length_opts = [
-        (0, "without_sequence_lengths"),
-        (1, "with_variable_length_sequences"),
-        (2, "with_batch_first_sequence_lengths"),
-    ]
-    dropout_opts = [(0.2, "with_dropout"), (0.0, "without_dropout")]
-    test_count = 0
-    for (
-        layer,
-        bidirectional,
-        initial_state,
-        variable_length,
-        dropout,
-    ) in itertools.product(
-        layers_opts,
-        bidirectional_opts,
-        initial_state_opts,
-        variable_length_opts,
-        dropout_opts,
-    ):
-
-        for base, name, extra_kwargs in (
-            ("elman", "elman_relu", {"nonlinearity": "relu"}),
-            ("elman", "elman_tanh", {"nonlinearity": "tanh"}),
-            ("lstm", "lstm", {}),
-            ("gru", "gru", {}),
-        ):
-            # Need Add between list of tensors
-            script_test_min_opset_version = 11
-
-            if (  # compiling in script mode fails with errors like:
-                # torch.jit.frontend.UnsupportedNodeError: annotated assignments
-                # without assigned value aren't supported
-                # https://msdata.visualstudio.com/Vienna/_workitems/edit/1160723
-                base == "elman"
-                or
-                # compiling in script mode fails with errors like:
-                # RuntimeError: Arguments for call are not valid.
-                # https://msdata.visualstudio.com/Vienna/_workitems/edit/1160723
-                base == "lstm"
-            ):
-                script_test_min_opset_version = float("inf")
-            make_test(
-                name,
-                base,
-                layer,
-                bidirectional,
-                initial_state,
-                variable_length,
-                dropout,
-                script_test_min_opset_version,
-                **extra_kwargs,
-            )
-            test_count += 1
-
-    # sanity check that a representative example does exist
-    _TestONNXRuntime.test_gru_trilayer_forward_with_initial_state_without_sequence_lengths_with_dropout
-
-    # make sure no one accidentally disables all the tests without
-    # noticing
-    if test_count != 192:
-        raise ValueError(f"Expected 192 tests but found {test_count}")
-
-
-setup_rnn_tests()
-
-
-def MakeTestCase(opset_version: int, keep_initializers_as_inputs: bool = True) -> type:
-    name = f"TestONNXRuntime_opset{opset_version}"
-    if not keep_initializers_as_inputs:
-        name += "_IRv4"
-    return type(
-        str(name),
-        (TestCase,),
-        dict(
-            _TestONNXRuntime.__dict__,
-            opset_version=opset_version,
-            keep_initializers_as_inputs=keep_initializers_as_inputs,
-        ),
+    @common_utils.parametrize(
+        "name, nonlinearity",
+        [
+            ("elman", "relu"),
+            ("elman", "tanh"),
+            ("lstm", None),
+            ("gru", None),
+        ],
     )
-
-
-TestONNXRuntime_opset7 = MakeTestCase(7)
-
-TestONNXRuntime_opset8 = MakeTestCase(8)
-
-TestONNXRuntime_opset9 = MakeTestCase(9)
-
-TestONNXRuntime_opset9_IRv4 = MakeTestCase(9, keep_initializers_as_inputs=False)
-
-TestONNXRuntime_opset10 = MakeTestCase(10)
-
-TestONNXRuntime_opset10_IRv4 = MakeTestCase(10, keep_initializers_as_inputs=False)
-
-TestONNXRuntime_opset11 = MakeTestCase(11)
-
-TestONNXRuntime_opset11_IRv4 = MakeTestCase(11, keep_initializers_as_inputs=False)
-
-TestONNXRuntime_opset12 = MakeTestCase(12)
-
-TestONNXRuntime_opset12_IRv4 = MakeTestCase(12, keep_initializers_as_inputs=False)
-
-TestONNXRuntime_opset13 = MakeTestCase(13, keep_initializers_as_inputs=False)
-
-TestONNXRuntime_opset14 = MakeTestCase(14, keep_initializers_as_inputs=False)
-
-TestONNXRuntime_opset15 = MakeTestCase(15, keep_initializers_as_inputs=False)
-
-TestONNXRuntime_opset16 = MakeTestCase(16, keep_initializers_as_inputs=False)
+    @common_utils.parametrize(**_parametrize_rnn_args("layers"))
+    @common_utils.parametrize(**_parametrize_rnn_args("bidirectional"))
+    @common_utils.parametrize(**_parametrize_rnn_args("initial_state"))
+    @common_utils.parametrize(**_parametrize_rnn_args("packed_sequence"))
+    @common_utils.parametrize(**_parametrize_rnn_args("dropout"))
+    def test_rnn(self, *args, **kwargs):
+        self._dispatch_rnn_test(*args, **kwargs)
 
 
 if __name__ == "__main__":
