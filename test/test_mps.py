# -*- coding: utf-8 -*-
# Owner(s): ["module: mps"]

import sys
import math
import random
import unittest
import warnings
import subprocess
import tempfile
import os
import pprint
import torch
import torch.nn as nn
import torch.nn.functional as F
import itertools
from torch._six import inf
from torch.nn import Parameter
from torch.testing._internal.common_utils import run_tests, TestCase, download_file, TEST_WITH_UBSAN
from torch.testing._comparison import TensorLikePair
import torch.backends.mps
from torch.distributions import Uniform, Exponential

from torch.testing._internal.common_nn import NNTestCase
import numpy as np
import torch

# Same logic as test_cuda.py
if not torch.backends.mps.is_available():
    print('MPS not available, skipping tests', file=sys.stderr)
    TestCase = object  # noqa: F811
    NNTestCase = object  # noqa: F811

class MPSReluTest(TestCase):
    def _npRelu(self, np_features):
        return np.maximum(np_features, np.zeros(np_features.shape)).astype(np_features.dtype)

    def testNpRelu(self):
        torch.testing.assert_allclose(
            np.array([[0., 0.7, 0.0, 0.3, 0.0], [0.1, 0.0, 0.5, 0.0, 0.9]]),
            self._npRelu(
                np.array([[-0.9, 0.7, -0.5, 0.3, -0.1], [0.1, -0.3, 0.5, -0.7,
                                                         0.9]])))

    def _testRelu(self, np_features, device):
        np_relu = self._npRelu(np_features)
        # Convert the numpy array to a PyTorch Tensor,
        # and move the Tensor to the CPU/GPU based on the "device" parameter
        py_tensor = torch.from_numpy(np_features).to(device)
        py_relu = torch.nn.ReLU(inplace=False)(py_tensor)
        py_relu_cpu = py_relu.to("cpu")

        torch.testing.assert_allclose(np_relu, py_relu_cpu)

    def _testReluInPlace(self, np_features, device):
        np_relu = self._npRelu(np_features)
        # Convert the numpy array to a PyTorch Tensor,
        # and move the Tensor to the CPU/GPU based on the "device" parameter
        py_tensor = torch.from_numpy(np_features).to(device)
        py_relu = torch.nn.ReLU(inplace=True)(py_tensor)
        py_relu_cpu = py_relu.to("cpu")

        torch.testing.assert_allclose(np_relu, py_relu_cpu)
        # Inplace Relu modifies the initial input and it should match the output of Relu
        torch.testing.assert_allclose(np_relu, py_tensor.to("cpu"))

    def testNumbersCPU(self):
        for t in [np.int32]:
            # Force execution on CPU even if a GPU kernel is available for the type.
            self._testRelu(
                np.array([[-9, 7, -5, 3, -1], [1, -3, 5, -7, 9]]).astype(t),
                device="cpu")
            self._testReluInPlace(
                np.array([[-9, 7, -5, 3, -1], [1, -3, 5, -7, 9]]).astype(t),
                device="cpu")

    def testNumbersGPU(self):
        for t in [np.float16, np.float32]:
            self._testRelu(
                np.array([[-9, 7, -5, 3, -1], [1, -3, 5, -7, 9]]).astype(t),
                device="mps")
            self._testReluInPlace(
                np.array([[-9, 7, -5, 3, -1], [1, -3, 5, -7, 9]]).astype(t),
                device="mps")

class MatmulTest(TestCase):
    def _helper(self, shape_tensor_1, shape_tensor_2, expand_tensor_1_shape=None, expand_tensor_2_shape=None):
        if expand_tensor_1_shape:
            tensor1_mps = torch.randn(shape_tensor_1, device="mps").expand(expand_tensor_1_shape)
        else:
            tensor1_mps = torch.randn(shape_tensor_1, device="mps")

        if expand_tensor_2_shape:
            tensor2_mps = torch.randn(shape_tensor_2, device="mps").expand(expand_tensor_2_shape)
        else:
            tensor2_mps = torch.randn(shape_tensor_2, device="mps")

        tensor1_cpu = tensor1_mps.to("cpu")
        tensor2_cpu = tensor2_mps.to("cpu")

        matmul_cpu = torch.matmul(tensor1_cpu, tensor2_cpu)
        matmul_mps = torch.matmul(tensor1_mps, tensor2_mps)

        self.assertEqual(matmul_cpu, matmul_mps.to("cpu"))

    def test_vector_x_vector(self):
        # uses `dot`
        self._helper(3, 3)

    def test_matrix_x_vector(self):
        # uses `addmv`
        self._helper((3, 4), 4)

    def test_batched_matrix_x_broadcasted_vector(self):
        self._helper((10, 3, 4), 4)

    def test_batched_matrix_x_batched_matrix(self):
        # uses `bmm.out`
        self._helper((10, 3, 4), (10, 4, 5))

    def test_batched_matrix_x_broadcasted_matrix(self):
        self._helper((10, 3, 4), (4, 5))


class MPSLeakyReluTest(TestCase):
    def _npLeakyRelu(self, np_features, negative_slope=0.1):
        return np.maximum(np_features, negative_slope * np_features).astype(np_features.dtype)

    def testNpLeakyRelu(self):
        torch.testing.assert_allclose(
            np.array([[-0.09, 0.7, -0.05, 0.3, -0.01],
                      [0.1, -0.03, 0.5, -0.07, 0.9]]),
            self._npLeakyRelu(
                np.array([[-0.9, 0.7, -0.5, 0.3, -0.1], [0.1, -0.3, 0.5, -0.7,
                                                         0.9]]),
                negative_slope=0.1))

    def _testLeakyRelu(self, np_features, negative_slope, device):
        cpu_x = torch.from_numpy(np_features).requires_grad_()
        mps_x = torch.from_numpy(np_features).to('mps').requires_grad_()
        relu_op = torch.nn.LeakyReLU(negative_slope)

        cpu_leaky_relu = relu_op(cpu_x)
        mps_leaky_relu = relu_op(mps_x)
        torch.testing.assert_allclose(cpu_leaky_relu, mps_leaky_relu.to('cpu'))

        # test backward pass
        cpu_grad = torch.ones_like(cpu_leaky_relu)
        mps_grad = cpu_grad.to('mps')
        cpu_leaky_relu.backward(gradient=cpu_grad)
        mps_leaky_relu.backward(gradient=mps_grad)
        torch.testing.assert_allclose(cpu_x.grad, mps_x.grad.to('cpu'))

    def testNumbersCPU(self):
        for t in [np.float32]:
            self._testLeakyRelu(
                np.array([[-9, 7, -5, 3, -1], [1, -3, 5, -7, 9]]).astype(t),
                negative_slope=0.2,
                device="cpu")


class TestAvgPool(TestCase):
    def _sum_pool2d(self, x, kernel_size):
        windows = torch.nn.functional.unfold(x, kernel_size=kernel_size, stride=kernel_size)
        return torch.sum(windows, dim=1)

    def _sum_pool3d(self, x, kernel_size):
        # Because unfold does not support 3D sliding window we will split tensor to multiple tensors and calculate sum
        h = kernel_size[0]
        splited_x = [t.sum(0) for t in x.split(h) if t.size(0) == h]
        # sum_pool2d assumes tensor in (1, 1, n, m) view, so unsqueeze two times
        splited_x = [self._sum_pool2d(t.unsqueeze(0).unsqueeze(0), kernel_size[1:]) for t in splited_x]
        joined_x = torch.cat(splited_x)
        return joined_x.view(1, joined_x.numel())

    def _avg_pool2d(self, x, kernel_size):
        size = reduce((lambda x, y: x * y), kernel_size)
        return self._sum_pool2d(x, kernel_size) / size

    def _avg_pool3d(self, x, kernel_size):
        size = reduce((lambda x, y: x * y), kernel_size)
        return self._sum_pool3d(x, kernel_size) / size

    def test_avg_pool2d_with_zero_divisor(self):
        self.assertRaisesRegex(RuntimeError, "divisor must be not zero",
                               lambda: F.avg_pool2d(torch.zeros(3, 3, 3), (2, 2), divisor_override=0))

    def test_doubletensor_avg_pool2d_with_divisor(self):
        n, m = 3, 3
        input = torch.rand(1, 1, n, m)
        for i in range(1, n + 1):
            for j in range(1, m + 1):
                for divisor in [1, 7, i * j]:
                    actual = F.avg_pool2d(input[0], (i, j), divisor_override=divisor)
                    actual = actual.view(1, actual.numel())
                    expected = self._sum_pool2d(input, (i, j)) / divisor
                    self.assertEqual(actual, expected, rtol=0, atol=1e-5)

    def test_avg_pool2d_ceil_mode(self):
        # Regression test for gh-36977
        x = 10 * torch.randn((1, 16, 4, 4))
        y = torch.nn.functional.avg_pool2d(
            x, ceil_mode=True, count_include_pad=True, kernel_size=(1, 2),
            padding=(0, 1), stride=2)
        self.assertTrue(not torch.isnan(y).any())
        y = torch.nn.functional.avg_pool2d(
            x.to('mps'), ceil_mode=True, count_include_pad=True, kernel_size=(1, 2),
            padding=(0, 1), stride=2)
        self.assertTrue(not torch.isnan(y).any())


class TestMPS(TestCase):
    def test_exp(self, device="mps", dtype=torch.float):
        for v in (2, -2) + ((1j, 1 + 1j) if dtype.is_complex else ()):
            b = torch.arange(18, device="cpu") / 3 * math.pi
            a = torch.tensor(v, dtype=dtype, device="cpu") * b
            a = a.to(dtype).to("mps")
            self.compare_with_numpy(torch.exp, np.exp, a)

    def test_exp1(self, device="mps", dtype=torch.float):
        input = torch.tensor([-0.1, 3.0, -0.9]).to('mps')
        output = torch.exp(input).to('cpu')

    def _testLeakyRelu(self, np_features, negative_slope, device):
        cpu_x = torch.from_numpy(np_features).requires_grad_()
        mps_x = torch.from_numpy(np_features).to('mps').requires_grad_()
        relu_op = torch.nn.LeakyReLU(negative_slope)

        cpu_leaky_relu = relu_op(cpu_x)
        mps_leaky_relu = relu_op(mps_x)
        torch.testing.assert_allclose(cpu_leaky_relu, mps_leaky_relu.to('cpu'))

        # test backward pass
        cpu_grad = torch.ones_like(cpu_leaky_relu)
        mps_grad = cpu_grad.to('mps')
        cpu_leaky_relu.backward(gradient=cpu_grad)
        mps_leaky_relu.backward(gradient=mps_grad)
        torch.testing.assert_allclose(cpu_x.grad, mps_x.grad.to('cpu'))

    def testNumbersGPU(self):
        for t in [np.float32]:
            self._testLeakyRelu(
                np.array([[-9, 7, -5, 3, -1], [1, -3, 5, -7, 9]]).astype(t),
                negative_slope=0.1,
                device="mps")

    def test_fill(self):

        def helper(val, shape):
            tensor = torch.zeros(shape, device='mps')
            tensor_mps = tensor.fill_(val)
            tensor_mps = torch.tanh(tensor_mps)

            tensor_0 = torch.zeros(shape, device='cpu')
            tensor_cpu = tensor_0.fill_(val)
            tensor_cpu = torch.tanh(tensor_cpu)

            self.assertEqual(tensor_mps, tensor_cpu)

        helper(0, [1024])
        helper(0.2, [2, 3])

    def test_mm(self):
        B = torch.ones(5, 6).to("mps")
        C = torch.ones(6, 5).to("mps")
        D = torch.mm(B, C).cpu()
        torch.testing.assert_allclose(D, torch.full((5, 5), 6.0))

    def test_addmm(self):
        A = torch.ones(5, 5).to("mps")
        B = torch.ones(5, 6).to("mps")
        C = torch.ones(6, 5).to("mps")
        D = torch.addmm(A, B, C).to("cpu")
        torch.testing.assert_allclose(D, torch.full((5, 5), 7.0))

    def test_bmm(self):
        batch1_cpu = torch.randn(10, 3, 4)
        batch2_cpu = torch.randn(10, 4, 5)

        batch1_mps = batch1_cpu.detach().clone().to("mps")
        batch2_mps = batch2_cpu.detach().clone().to("mps")

        output_cpu = torch.bmm(batch1_cpu, batch2_cpu)
        output_mps = torch.bmm(batch1_mps, batch2_mps)

        self.assertEqual(output_cpu, output_mps)
        self.assertEqual(output_cpu.size(), output_mps.size())

    def test_addbmm(self):
        M_cpu = torch.randn(3, 5)
        batch1_cpu = torch.randn(10, 3, 4)
        batch2_cpu = torch.randn(10, 4, 5)

        M_mps = M_cpu.detach().clone().to("mps")
        batch1_mps = batch1_cpu.detach().clone().to("mps")
        batch2_mps = batch2_cpu.detach().clone().to("mps")

        output_cpu = torch.addbmm(M_cpu, batch1_cpu, batch2_cpu)
        output_mps = torch.addbmm(M_mps, batch1_mps, batch2_mps)

        self.assertEqual(output_cpu, output_mps)
        self.assertEqual(output_cpu.size(), output_mps.size())

    def test_baddbmm(self):
        def helper(input_shape, batch1_shape, batch2_shape):
            M_cpu = torch.randn(input_shape)
            batch1_cpu = torch.randn(batch1_shape)
            batch2_cpu = torch.randn(batch2_shape)
            alpha = 1.2
            beta = 0.8

            M_mps = M_cpu.detach().clone().to("mps")
            batch1_mps = batch1_cpu.detach().clone().to("mps")
            batch2_mps = batch2_cpu.detach().clone().to("mps")

            output_cpu = torch.baddbmm(M_cpu, batch1_cpu, batch2_cpu, beta=beta, alpha=alpha)
            output_mps = torch.baddbmm(M_mps, batch1_mps, batch2_mps, beta=beta, alpha=alpha)

            self.assertEqual(output_cpu, output_mps)
            self.assertEqual(output_cpu.size(), output_mps.size())

        helper(input_shape=(3, 5), batch1_shape=(10, 3, 4), batch2_shape=(10, 4, 5))
        helper(input_shape=(10, 3, 5), batch1_shape=(10, 3, 4), batch2_shape=(10, 4, 5))
        helper(input_shape=(1, 77, 77), batch1_shape=(8, 77, 64), batch2_shape=(8, 64, 77))

    def test_local_scalar_dense_mps(self):
        x_cpu = torch.randn(1)
        y_mps = x_cpu.to("mps")
        torch.testing.assert_allclose(x_cpu.item(), y_mps.item())

    def _linear_helper(self, in_features, out_features, shape, bias=True, backward_pass=False):
        cpu_linear = torch.nn.Linear(in_features=in_features, out_features=out_features, device="cpu", bias=bias)
        mps_linear = torch.nn.Linear(in_features=in_features, out_features=out_features, device="mps", bias=bias)

        # Use the same weights and bias as the ones from the cpu
        mps_linear.weight.data = cpu_linear.weight.data.detach().clone().to("mps")

        if bias:
            mps_linear.bias.data = cpu_linear.bias.data.detach().clone().to("mps")

        linear_mps_input = torch.randn(shape).to('mps')
        linear_cpu_input = linear_mps_input.detach().clone().to('cpu')

        if backward_pass:
            linear_mps_input = linear_mps_input.requires_grad_()
            linear_cpu_input = linear_cpu_input.requires_grad_()

        linear_cpu_output = cpu_linear(linear_cpu_input)
        linear_mps_output = mps_linear(linear_mps_input)

        self.assertEqual(linear_cpu_output, linear_mps_output.to('cpu'))
        self.assertEqual(linear_cpu_output.size(), linear_mps_output.size())

        if backward_pass:
            cpu_grad = torch.ones_like(linear_cpu_output)
            grad = cpu_grad.to('mps')

            linear_cpu_output.backward(gradient=cpu_grad)
            linear_mps_output.backward(gradient=grad)

            self.assertEqual(linear_cpu_input.grad.size(), linear_mps_input.grad.size())
            self.assertEqual(linear_cpu_input.grad, linear_mps_input.grad.to("cpu"), atol=8e-04, rtol=10.4e-05)

            self.assertEqual(cpu_linear.weight.grad.size(), mps_linear.weight.grad.size())
            self.assertEqual(cpu_linear.weight.grad, mps_linear.weight.grad.to("cpu"), atol=8e-04, rtol=10.4e-05)
            if bias:
                self.assertEqual(cpu_linear.bias.grad.size(), mps_linear.bias.grad.size())
                self.assertEqual(cpu_linear.bias.grad, mps_linear.bias.grad.to("cpu"), atol=8e-04, rtol=10.4e-05)

    def test_linear2D(self):
        self._linear_helper(in_features=2, out_features=3, shape=((4, 2)), bias=True, backward_pass=False)

    def test_linear2D_backward(self):
        self._linear_helper(in_features=2, out_features=3, shape=((4, 2)), bias=True, backward_pass=True)

    def test_linear2D_no_bias(self):
        self._linear_helper(in_features=2, out_features=3, shape=((4, 2)), bias=False, backward_pass=False)

    def test_linear2D_no_bias_backward(self):
        self._linear_helper(in_features=2, out_features=3, shape=((4, 2)), bias=False, backward_pass=True)

    def test_linear3D(self):
        self._linear_helper(in_features=2, out_features=3, shape=((4, 5, 2)), bias=True, backward_pass=False)

    def test_linear3D_backward(self):
        self._linear_helper(in_features=2, out_features=3, shape=((4, 5, 2)), bias=True, backward_pass=True)

    def test_linear3D_no_bias(self):
        self._linear_helper(in_features=2, out_features=3, shape=((4, 5, 2)), bias=True, backward_pass=False)

    def test_linear3D_no_bias_backward(self):
        self._linear_helper(in_features=2, out_features=3, shape=((4, 5, 2)), bias=True, backward_pass=True)

    def test_uniform(self):
        low = torch.zeros(5, 5, requires_grad=True)
        high = (torch.ones(5, 5) * 3).requires_grad_()
        low_1d = torch.zeros(1, requires_grad=True)
        high_1d = (torch.ones(1) * 3).requires_grad_()
        self.assertEqual(Uniform(low, high).sample().size(), (5, 5))
        self.assertEqual(Uniform(low, high).sample((7,)).size(), (7, 5, 5))
        self.assertEqual(Uniform(low_1d, high_1d).sample().size(), (1,))
        self.assertEqual(Uniform(low_1d, high_1d).sample((1,)).size(), (1, 1))
        self.assertEqual(Uniform(0.0, 1.0).sample((1,)).size(), (1,))

        # Check log_prob computation when value outside range
        uniform = Uniform(low_1d, high_1d, validate_args=False)
        above_high = torch.tensor([4.0])
        below_low = torch.tensor([-1.0])
        self.assertEqual(uniform.log_prob(above_high).item(), -inf)
        self.assertEqual(uniform.log_prob(below_low).item(), -inf)

        # check cdf computation when value outside range
        self.assertEqual(uniform.cdf(below_low).item(), 0)
        self.assertEqual(uniform.cdf(above_high).item(), 1)

        state = torch.get_rng_state()
        rand = low.new(low.size()).uniform_()
        torch.set_rng_state(state)
        u = Uniform(low, high).rsample()
        u.backward(torch.ones_like(u))
        self.assertEqual(low.grad, 1 - rand)
        self.assertEqual(high.grad, rand)
        low.grad.zero_()
        high.grad.zero_()

    # Test forward maxpool2d
    def test_max_pool2d(self):
        def helper(shape, ks, padding=0, dilation=1, ceil_mode=False, return_indices=False, test_ties=False):

            cpu_x = None
            if(test_ties):
                cpu_x = torch.ones(shape, device='cpu', dtype=torch.float, requires_grad=True)
            else:
                cpu_x = torch.randn(shape, device='cpu', dtype=torch.float, requires_grad=True)
            x = cpu_x.detach().clone().to('mps').requires_grad_()

            pool = torch.nn.MaxPool2d(kernel_size=ks, padding=padding, dilation=dilation,
                                      ceil_mode=ceil_mode, return_indices=return_indices)

            if(return_indices is False):
                y = pool(x)
                ref_y = pool(cpu_x)

                cpu_grad = torch.ones_like(ref_y)
                grad = cpu_grad.to('mps')

                y.backward(gradient=grad)
                ref_y.backward(gradient=cpu_grad)

                self.assertEqual(y, ref_y)
                self.assertEqual(x.grad, cpu_x.grad)
            else:
                y, idx = pool(x)
                ref_y, ref_idx = pool(cpu_x)

                cpu_grad = torch.ones_like(ref_y)
                grad = cpu_grad.to('mps')

                y.backward(gradient=grad)
                ref_y.backward(gradient=cpu_grad)

                self.assertEqual(y, ref_y)
                self.assertEqual(idx, ref_idx)
                self.assertEqual(x.grad, cpu_x.grad)

        # Test with no batch dimension
        helper((8, 4, 4), ks=2)
        helper((2, 8, 4, 4), ks=2)
        helper((1, 1000, 32, 32), ks=4)
        helper((1, 1000, 1, 4), ks=(1, 4))  # test for max_pool1d
        # Test padding
        helper((1, 1000, 32, 32), ks=4, padding=1)
        helper((1, 1000, 1, 4), ks=(1, 4), padding=(0, 1))  # test for max_pool1d
        # Test dilation
        helper((1, 1000, 32, 32), ks=4, dilation=2)
        helper((1, 1000, 1, 4), ks=(1, 4), padding=(0, 2))  # test for max_pool1d
        # Test ceil mode
        helper((1, 1000, 32, 32), ks=4, ceil_mode=True)
        helper((1, 1000, 1, 4), ks=(1, 4), ceil_mode=True)  # test for max_pool1d

        # Test return indices
        for test_ties in [False, True]:
            # Test with no batch dimension
            helper((8, 4, 4), ks=2, return_indices=True, test_ties=test_ties)
            helper((2, 8, 4, 4), ks=2, return_indices=True, test_ties=test_ties)
            helper((1, 1000, 32, 32), ks=4, return_indices=True, test_ties=test_ties)
            helper((1, 1000, 1, 4), ks=(1, 4), return_indices=True, test_ties=test_ties)  # test for max_pool1d
            # Test padding
            helper((1, 1000, 32, 32), ks=4, padding=1, return_indices=True, test_ties=test_ties)
            helper((1, 1000, 1, 4), ks=(1, 4), padding=(0, 1),
                   return_indices=True, test_ties=test_ties)  # test for max_pool1d
            # Test dilation
            helper((1, 1000, 32, 32), ks=4, dilation=2, return_indices=True, test_ties=test_ties)
            helper((1, 1000, 1, 4), ks=(1, 4), padding=(0, 2),
                   return_indices=True, test_ties=test_ties)  # test for max_pool1d
            # Test ceil mode
            helper((1, 1000, 32, 32), ks=4, ceil_mode=True, return_indices=True, test_ties=test_ties)
            helper((1, 1000, 1, 4), ks=(1, 4), ceil_mode=True,
                   return_indices=True, test_ties=test_ties)  # test for max_pool1d

    def test_adaptive_avg_pool2d_output_size_one(self):
        def helper(size, memory_format):
            x = torch.randint(1, 10, size, dtype=torch.float, device='mps', requires_grad=True)
            if memory_format == 'non_contiguous':
                x = x[::2, ::2, ::2, ::2]
            else:
                x = x.to(memory_format=memory_format)

            net = torch.nn.AdaptiveAvgPool2d((1, 1))
            out = net(x)
            ref_out = x.contiguous().mean((-1, -2)).view((x.size(0), x.size(1), 1, 1))

            out.sum().backward()    # make sure it doesn't crash

            self.assertEqual(out, ref_out)
            if memory_format == torch.channels_last:
                self.assertTrue(out.is_contiguous(memory_format=torch.channels_last))
                c = out.size(1)
                self.assertEqual(out.stride(), [c, 1, c, c])
            else:
                self.assertTrue(out.is_contiguous())
                c = out.size(1)
                self.assertEqual(out.stride(), [c, 1, 1, 1])

        helper((2, 3, 6, 6), torch.contiguous_format)

    def test_masked_fill(self):
        device = "mps"
        dtype = torch.float32
        mask_dtype = torch.bool

        with warnings.catch_warnings(record=True) as w:
            warnings.simplefilter("always")
            num_dest = 10
            dst = torch.zeros(num_dest, dtype=dtype, device=device)
            mask = torch.randint(2, (num_dest,), dtype=mask_dtype, device=device)
            val = random.random()
            dst2 = torch.zeros(num_dest, dtype=dtype)
            mask_cpu = mask.to("cpu")

            dst.masked_fill_(mask, val)
            for i in range(num_dest):
                if mask_cpu[i]:
                    dst2[i] = val
            self.assertEqual(dst.to("cpu"), dst2, atol=0, rtol=0)

            # test non-contiguous case
            dst = ((torch.randn(num_dest, num_dest, num_dest) * 10).to(dtype)).permute((2, 0, 1))
            dst2 = dst.contiguous()
            if dtype.is_complex:
                mask = dst.abs() > 0
            else:
                mask = dst > 0
            self.assertTrue(not dst.is_contiguous())
            self.assertTrue(dst2.is_contiguous())
            dst.masked_fill_(mask.to(mask_dtype), val)
            dst2.masked_fill_(mask.to(mask_dtype), val)
            self.assertEqual(dst, dst2, atol=0, rtol=0)

            if mask_dtype == torch.uint8:
                self.assertEqual(len(w), 3)

                warn = 'masked_fill_ received a mask with dtype torch.uint8,'
                for wi in w:
                    self.assertEqual(str(wi.message)[0:52], str(warn))
            else:
                self.assertEqual(len(w), 0)

    def test_nhwc_operation(self):
        def helper(shape, channels_last=False):
            import numpy as np
            np.random.seed(332)
            arr = (256 - 128) * np.random.random_sample(size=shape) + 128
            cpu_x = torch.tensor(arr, device='cpu', dtype=torch.float, requires_grad=True)
            if(channels_last):
                cpu_x = cpu_x.to(memory_format=torch.channels_last)
                cpu_x.retain_grad()
            x = cpu_x.detach().clone().to('mps').requires_grad_()

            # This passes
            self.assertEqual(x, cpu_x)

        helper((2, 2, 2, 2), True)

    # Test forward batch norm
    def test_batch_norm(self):
        def helper(shape, eps=1, momentum=0.1, wts=False, training=False, channels_last=False,
                   track_running_stats=True, test_module=False):

            import numpy as np
            np.random.seed(332)
            arr = (256 - 128) * np.random.random_sample(size=shape) + 128
            cpu_x = torch.tensor(arr, device='cpu', dtype=torch.float, requires_grad=True)
            if(channels_last):
                cpu_x = cpu_x.to(memory_format=torch.channels_last)
                cpu_x.retain_grad()
            x = cpu_x.detach().clone().to('mps').requires_grad_()

            mean_shape = [shape[1]]
            cpu_running_mean = None
            cpu_running_var = None
            running_mean = None
            running_var = None
            if(track_running_stats):
                mean_arr = (240 - 140) * np.random.random_sample(size=mean_shape) + 140
                cpu_running_mean = torch.tensor(mean_arr, device='cpu', dtype=torch.float)
                var_arr = 32 * np.random.random_sample(size=mean_shape)
                cpu_running_var = torch.tensor(var_arr, device='cpu', dtype=torch.float)
                running_mean = cpu_running_mean.detach().clone().to('mps')
                running_var = cpu_running_var.detach().clone().to('mps')

            weight = None
            cpu_weight = None
            bias = None
            cpu_bias = None
            if(wts):
                cpu_weight = torch.randn(mean_shape, device='cpu', dtype=torch.float, requires_grad=True)
                weight = cpu_weight.detach().clone().to('mps').requires_grad_()
                cpu_bias = torch.randn(mean_shape, device='cpu', dtype=torch.float, requires_grad=True)
                bias = cpu_bias.detach().clone().to('mps').requires_grad_()

            y = None
            ref_y = None

            if(not test_module):
                y = torch.nn.functional.batch_norm(x, running_mean, running_var,
                                                   weight=weight,
                                                   bias=bias,
                                                   training=training,
                                                   momentum=momentum, eps=eps)
                ref_y = torch.nn.functional.batch_norm(cpu_x, cpu_running_mean, cpu_running_var,
                                                       weight=cpu_weight,
                                                       bias=cpu_bias,
                                                       training=training,
                                                       momentum=momentum, eps=eps)

            else:

                batchnorm_op = None
                mps_batchnorm_op = None

                if(len(shape) == 3):
                    batchnorm_op = torch.nn.BatchNorm1d(shape[1],
                                                        eps=eps,
                                                        momentum=momentum,
                                                        affine=wts,
                                                        track_running_stats=track_running_stats,
                                                        device='cpu')
                    mps_batchnorm_op = torch.nn.BatchNorm1d(shape[1],
                                                            eps=eps,
                                                            momentum=momentum,
                                                            affine=wts,
                                                            track_running_stats=track_running_stats,
                                                            device='mps')
                elif(len(shape) == 4):
                    batchnorm_op = torch.nn.BatchNorm2d(shape[1],
                                                        eps=eps,
                                                        momentum=momentum,
                                                        affine=wts,
                                                        track_running_stats=track_running_stats,
                                                        device='cpu')
                    mps_batchnorm_op = torch.nn.BatchNorm2d(shape[1],
                                                            eps=eps,
                                                            momentum=momentum,
                                                            affine=wts,
                                                            track_running_stats=track_running_stats,
                                                            device='mps')
                elif(len(shape) == 5):
                    batchnorm_op = torch.nn.BatchNorm3d(shape[1],
                                                        eps=eps,
                                                        momentum=momentum,
                                                        affine=wts,
                                                        track_running_stats=track_running_stats,
                                                        device='cpu')
                    mps_batchnorm_op = torch.nn.BatchNorm3d(shape[1],
                                                            eps=eps,
                                                            momentum=momentum,
                                                            affine=wts,
                                                            track_running_stats=track_running_stats,
                                                            device='mps')

                if(track_running_stats):
                    batchnorm_op.running_mean = cpu_running_mean
                    batchnorm_op.running_var = cpu_running_var
                    mps_batchnorm_op.running_mean = running_mean
                    mps_batchnorm_op.running_var = running_var
                if(wts):
                    batchnorm_op.weight = torch.nn.Parameter(cpu_weight)
                    batchnorm_op.bias = torch.nn.Parameter(cpu_bias)
                    mps_batchnorm_op.weight = torch.nn.Parameter(weight)
                    mps_batchnorm_op.bias = torch.nn.Parameter(bias)

                ref_y = batchnorm_op(cpu_x)
                y = mps_batchnorm_op(x)

            self.assertEqual(y, ref_y)
            if(not test_module):
                self.assertEqual(running_mean, cpu_running_mean)
                self.assertEqual(running_var, cpu_running_var)
            else:
                self.assertEqual(mps_batchnorm_op.running_mean, batchnorm_op.running_mean)
                self.assertEqual(mps_batchnorm_op.running_var, batchnorm_op.running_var)

            cpu_grad = torch.randn(ref_y.shape)
            grad = cpu_grad.to('mps')
            ref_y.backward(gradient=cpu_grad)
            y.backward(gradient=grad)

            self.assertEqual(x.grad, cpu_x.grad)
            if(wts):
                if(not test_module):
                    self.assertEqual(weight.grad, cpu_weight.grad)
                    self.assertEqual(bias.grad, cpu_bias.grad)
                else:
                    self.assertEqual(mps_batchnorm_op.weight.grad, batchnorm_op.weight.grad)
                    self.assertEqual(mps_batchnorm_op.bias.grad, batchnorm_op.bias.grad)

        for shape in [(2, 3, 2, 2), (2, 3, 2, 2, 2), (2, 3, 2)]:
            for test_module in [False, True]:
                for track_running_stats in [True, False]:
                    for channels_last in [False]:
                        if(channels_last and len(shape) != 4):
                            continue
                        # Running stats must be tracked in eval mode
                        if(track_running_stats):
                            helper(shape, eps=0, momentum=1, channels_last=channels_last,
                                   track_running_stats=track_running_stats, test_module=test_module)
                            helper(shape, channels_last=channels_last,
                                   track_running_stats=track_running_stats, test_module=test_module)
                            helper(shape, eps=1e-05, momentum=0.1, wts=False, training=False, channels_last=channels_last,
                                   track_running_stats=track_running_stats, test_module=test_module)
                            helper(shape, eps=0, momentum=1.0, wts=False, training=False, channels_last=channels_last,
                                   track_running_stats=track_running_stats, test_module=test_module)
                            helper(shape, eps=1, momentum=1, wts=True, training=False, channels_last=channels_last,
                                   track_running_stats=track_running_stats, test_module=test_module)
                            helper(shape, eps=3, momentum=0.67, wts=True, training=False, channels_last=channels_last,
                                   track_running_stats=track_running_stats, test_module=test_module)
                        helper(shape, eps=1e-05, momentum=0.1, wts=False, training=True, channels_last=channels_last,
                               track_running_stats=track_running_stats, test_module=test_module)
                        helper(shape, eps=0, momentum=1.0, wts=False, training=True, channels_last=channels_last,
                               track_running_stats=track_running_stats, test_module=test_module)
                        helper(shape, eps=1, momentum=1, wts=True, training=True, channels_last=channels_last,
                               track_running_stats=track_running_stats, test_module=test_module)
                        helper(shape, eps=3, momentum=0.67, wts=True, training=True, channels_last=channels_last,
                               track_running_stats=track_running_stats, test_module=test_module)

    def test_layer_norm(self):
        # TODO: Test non-contiguous
        def helper(input_shape, normalized_shape, eps=1e-05, elementwise_affine=True, dtype=torch.float32):
            cpu_x = torch.randn(input_shape, device='cpu', dtype=dtype, requires_grad=True)
            x = cpu_x.detach().clone().to('mps').requires_grad_()

            cpu_op = torch.nn.LayerNorm(normalized_shape, eps=eps, elementwise_affine=elementwise_affine, device='cpu', dtype=dtype)
            mps_op = torch.nn.LayerNorm(normalized_shape, eps=eps, elementwise_affine=elementwise_affine, device='mps', dtype=dtype)
            cpu_wt = torch.randn(normalized_shape, device='cpu', dtype=dtype, requires_grad=True)
            wt = cpu_wt.detach().clone().to('mps').requires_grad_()
            cpu_bias = torch.randn(normalized_shape, device='cpu', dtype=dtype, requires_grad=True)
            bias = cpu_bias.detach().clone().to('mps').requires_grad_()

            if(elementwise_affine):
                cpu_op.weight = torch.nn.Parameter(cpu_wt)
                mps_op.weight = torch.nn.Parameter(wt)
                cpu_op.bias = torch.nn.Parameter(cpu_bias)
                mps_op.bias = torch.nn.Parameter(bias)

            cpu_result = cpu_op(cpu_x)
            result = mps_op(x)

            cpu_grad = torch.randn(cpu_result.shape)
            grad = cpu_grad.to('mps')

            cpu_result.backward(cpu_grad)
            result.backward(grad)

            self.assertEqual(result, cpu_result)
            self.assertEqual(x.grad, cpu_x.grad)
            if(elementwise_affine):
                self.assertEqual(mps_op.weight.grad, cpu_op.weight.grad)
                self.assertEqual(mps_op.bias.grad, cpu_op.bias.grad)

        for elementwise_affine in [True, False]:
            helper((2, 2, 2, 2), (2, 2), elementwise_affine=elementwise_affine)
            helper((2, 3, 4, 5), (4, 5), elementwise_affine=elementwise_affine)
            helper((2, 3, 4, 5, 6), (4, 5, 6), elementwise_affine=elementwise_affine)


    def test_instance_norm(self):
        def helper(shape, eps=1, momentum=0.1, wts=False, channels_last=False, track_running_stats=True, test_module=False):

            import numpy as np
            np.random.seed(332)
            arr = (256 - 128) * np.random.random_sample(size=shape) + 128
            cpu_x = torch.tensor(arr, device='cpu', dtype=torch.float, requires_grad=True)
            if(channels_last):
                cpu_x = cpu_x.to(memory_format=torch.channels_last)
                cpu_x.retain_grad()
            x = cpu_x.detach().clone().to('mps').requires_grad_()

            mean_shape = [shape[1]]
            cpu_running_mean = None
            cpu_running_var = None
            running_mean = None
            running_var = None
            if(track_running_stats):
                mean_arr = (240 - 140) * np.random.random_sample(size=mean_shape) + 140
                cpu_running_mean = torch.tensor(mean_arr, device='cpu', dtype=torch.float)
                var_arr = 32 * np.random.random_sample(size=mean_shape)
                cpu_running_var = torch.tensor(var_arr, device='cpu', dtype=torch.float)
                running_mean = cpu_running_mean.detach().clone().to('mps')
                running_var = cpu_running_var.detach().clone().to('mps')

            weight = None
            cpu_weight = None
            bias = None
            cpu_bias = None
            if(wts):
                cpu_weight = torch.randn(mean_shape, device='cpu', dtype=torch.float, requires_grad=True)
                weight = cpu_weight.detach().clone().to('mps').requires_grad_()
                cpu_bias = torch.randn(mean_shape, device='cpu', dtype=torch.float, requires_grad=True)
                bias = cpu_bias.detach().clone().to('mps').requires_grad_()

            y = None
            ref_y = None

            if(not test_module):
                ref_y = torch.nn.functional.instance_norm(cpu_x, cpu_running_mean, cpu_running_var,
                                                          weight=cpu_weight,
                                                          bias=cpu_bias,
                                                          momentum=momentum, eps=eps)
                y = torch.nn.functional.instance_norm(x, running_mean, running_var,
                                                      weight=weight,
                                                      bias=bias,
                                                      momentum=momentum, eps=eps)

            else:

                instancenorm_op = None
                mps_instancenorm_op = None

                if(len(shape) == 3):
                    instancenorm_op = torch.nn.InstanceNorm1d(shape[1],
                                                              eps=eps,
                                                              momentum=momentum,
                                                              affine=wts,
                                                              track_running_stats=track_running_stats,
                                                              device='cpu')
                    mps_instancenorm_op = torch.nn.InstanceNorm1d(shape[1],
                                                                  eps=eps,
                                                                  momentum=momentum,
                                                                  affine=wts,
                                                                  track_running_stats=track_running_stats,
                                                                  device='mps')
                elif(len(shape) == 4):
                    instancenorm_op = torch.nn.InstanceNorm2d(shape[1],
                                                              eps=eps,
                                                              momentum=momentum,
                                                              affine=wts,
                                                              track_running_stats=track_running_stats,
                                                              device='cpu')
                    mps_instancenorm_op = torch.nn.InstanceNorm2d(shape[1],
                                                                  eps=eps,
                                                                  momentum=momentum,
                                                                  affine=wts,
                                                                  track_running_stats=track_running_stats,
                                                                  device='mps')
                elif(len(shape) == 5):
                    instancenorm_op = torch.nn.InstanceNorm3d(shape[1],
                                                              eps=eps,
                                                              momentum=momentum,
                                                              affine=wts,
                                                              track_running_stats=track_running_stats,
                                                              device='cpu')
                    mps_instancenorm_op = torch.nn.InstanceNorm3d(shape[1],
                                                                  eps=eps,
                                                                  momentum=momentum,
                                                                  affine=wts,
                                                                  track_running_stats=track_running_stats,
                                                                  device='mps')

                if(track_running_stats):
                    instancenorm_op.running_mean = cpu_running_mean
                    instancenorm_op.running_var = cpu_running_var
                    mps_instancenorm_op.running_mean = running_mean
                    mps_instancenorm_op.running_var = running_var
                if(wts):
                    instancenorm_op.weight = torch.nn.Parameter(cpu_weight)
                    instancenorm_op.bias = torch.nn.Parameter(cpu_bias)
                    mps_instancenorm_op.weight = torch.nn.Parameter(weight)
                    mps_instancenorm_op.bias = torch.nn.Parameter(bias)

                ref_y = instancenorm_op(cpu_x)
                y = mps_instancenorm_op(x)

            self.assertEqual(y, ref_y)
            if(not test_module):
                self.assertEqual(running_mean, cpu_running_mean)
                self.assertEqual(running_var, cpu_running_var)
            else:
                self.assertEqual(mps_instancenorm_op.running_mean, instancenorm_op.running_mean)
                self.assertEqual(mps_instancenorm_op.running_var, instancenorm_op.running_var)

            cpu_grad = torch.randn(ref_y.shape)
            grad = cpu_grad.to('mps')
            ref_y.backward(gradient=cpu_grad)
            y.backward(gradient=grad)

            self.assertEqual(x.grad, cpu_x.grad)
            if(wts):
                if(not test_module):
                    self.assertEqual(weight.grad, cpu_weight.grad)
                    self.assertEqual(bias.grad, cpu_bias.grad)
                else:
                    self.assertEqual(mps_instancenorm_op.weight.grad, instancenorm_op.weight.grad)
                    self.assertEqual(mps_instancenorm_op.bias.grad, instancenorm_op.bias.grad)

        for shape in [(2, 3, 2, 2), (2, 3, 2, 2, 2), (2, 3, 2)]:
            for test_module in [False, True]:
                for track_running_stats in [True, False]:
                    for channels_last in [False]:
                        if(channels_last and len(shape) != 4):
                            continue
                        # Running stats must be tracked in eval mode
                        if(track_running_stats):
                            helper(shape, eps=0, momentum=1, channels_last=channels_last,
                                   track_running_stats=track_running_stats, test_module=test_module)
                            helper(shape, channels_last=channels_last,
                                   track_running_stats=track_running_stats, test_module=test_module)
                            helper(shape, eps=1e-05, momentum=0.1, wts=False, channels_last=channels_last,
                                   track_running_stats=track_running_stats, test_module=test_module)
                            helper(shape, eps=0, momentum=1.0, wts=False, channels_last=channels_last,
                                   track_running_stats=track_running_stats, test_module=test_module)
                            helper(shape, eps=1, momentum=1, wts=True, channels_last=channels_last,
                                   track_running_stats=track_running_stats, test_module=test_module)
                            helper(shape, eps=3, momentum=0.67, wts=True, channels_last=channels_last,
                                   track_running_stats=track_running_stats, test_module=test_module)
                        helper(shape, eps=1e-05, momentum=0.1, wts=False, channels_last=channels_last,
                               track_running_stats=track_running_stats, test_module=test_module)
                        helper(shape, eps=0, momentum=1.0, wts=False, channels_last=channels_last,
                               track_running_stats=track_running_stats, test_module=test_module)
                        helper(shape, eps=1, momentum=1, wts=True, channels_last=channels_last,
                               track_running_stats=track_running_stats, test_module=test_module)
                        helper(shape, eps=3, momentum=0.67, wts=True, channels_last=channels_last,
                               track_running_stats=track_running_stats, test_module=test_module)

    # Test conv2d
    def test_conv2d_unit(self):
        def helper(input_shape, wt_shape,
                   stride=1, padding=0,
                   dilation=1, groups=1,
                   bias_shape=None):

            cpu_x = torch.randn(input_shape, device='cpu', dtype=torch.float, requires_grad=True)
            x = cpu_x.detach().clone().to('mps').requires_grad_()

            cpu_wt = torch.randn(wt_shape, device='cpu', dtype=torch.float, requires_grad=True)
            wt = cpu_wt.detach().clone().to('mps').requires_grad_()

            cpu_bias = None
            bias = None

            if(bias_shape is not None):
                cpu_bias = torch.randn(bias_shape, device='cpu', dtype=torch.float, requires_grad=True)
                bias = cpu_bias.detach().clone().to('mps').requires_grad_()

            y = torch.nn.functional.conv2d(x, wt, bias=bias, stride=stride,
                                           padding=padding, dilation=dilation, groups=groups)
            ref_y = torch.nn.functional.conv2d(cpu_x, cpu_wt, bias=cpu_bias, stride=stride,
                                               padding=padding, dilation=dilation, groups=groups)

            cpu_grad = torch.ones_like(ref_y)
            grad = cpu_grad.to('mps')

            y.backward(gradient=grad)
            ref_y.backward(gradient=cpu_grad)

            self.assertEqual(y, ref_y, rtol=2.6e-05, atol=2e-04)
            self.assertEqual(x.grad, cpu_x.grad, rtol=2.6e-06, atol=2e-05)
            self.assertEqual(wt.grad, cpu_wt.grad, atol=8e-04, rtol=10.4e-05)
            if(bias_shape is not None):
                self.assertEqual(bias.grad, cpu_bias.grad, atol=8e-04, rtol=10.4e-05)

        N = 1
        C_in = 3
        C_out = 64
        H = 64
        W = 64
        kH = 4
        kW = 4
        stride = 2
        padding = 1

        helper((N, C_in, H, W), (C_out, C_in, kH, kW), stride=stride, padding=padding)

        N = 4
        C_in = 16
        H = 32
        W = 32

        C_out = 8
        kH = 3
        kW = 3

        for groups in [1, 2, 4]:
            helper((N, C_in, H, W), (C_out, C_in // groups, kH, kW), groups=groups)
            helper((N, C_in, H, W), (C_out, C_in // groups, kH, kW), groups=groups)

            helper((N, C_in, H, W), (C_out, C_in // groups, kH, kW), bias_shape=(C_out), groups=groups)
            helper((N, C_in, H, W), (C_out, C_in // groups, kH, kW), bias_shape=(C_out), groups=groups)

            helper((N, C_in * 2, H * 2, W * 2), (C_out * 2, (C_in * 2) // groups, kH + 2, kW + 2), groups=groups)
            helper((N, C_in * 2, H * 2, W * 2), (C_out * 2, (C_in * 2) // groups, kH + 2, kW + 2), groups=groups)

            helper((N, C_in * 2, H * 2, W * 2), (C_out * 2, (C_in * 2) // groups,
                   kH + 2, kW + 2), bias_shape=(C_out * 2), groups=groups)
            helper((N, C_in * 2, H * 2, W * 2), (C_out * 2, (C_in * 2) // groups,
                   kH + 2, kW + 2), bias_shape=(C_out * 2), groups=groups)

    # Test conv transpose 2d
    def test_conv_transpose2d(self):
        def helper(input_shape, wt_shape,
                   stride=1, padding=0,
                   output_padding=0,
                   dilation=1, groups=1,
                   bias_shape=None):

            cpu_x = torch.randn(input_shape, device='cpu', dtype=torch.float, requires_grad=True)
            x = cpu_x.detach().clone().to('mps').requires_grad_()

            cpu_wt = torch.randn(wt_shape, device='cpu', dtype=torch.float, requires_grad=True)
            wt = cpu_wt.detach().clone().to('mps').requires_grad_()

            cpu_bias = None
            bias = None

            if(bias_shape is not None):
                cpu_bias = torch.randn(bias_shape, device='cpu', dtype=torch.float, requires_grad=True)
                bias = cpu_bias.detach().clone().to('mps').requires_grad_()

            y = torch.nn.functional.conv_transpose2d(
                x, wt, bias=bias, stride=stride, padding=padding, output_padding=output_padding, groups=groups, dilation=dilation)
            ref_y = torch.nn.functional.conv_transpose2d(
                cpu_x, cpu_wt, bias=cpu_bias, stride=stride, padding=padding,
                output_padding=output_padding, groups=groups, dilation=dilation)

            cpu_grad = torch.randn(ref_y.shape)
            grad = cpu_grad.to('mps')

            y.backward(gradient=grad)
            ref_y.backward(gradient=cpu_grad)

            self.assertEqual(y, ref_y, rtol=2.6e-05, atol=2e-04)
            self.assertEqual(x.grad, cpu_x.grad, rtol=2.6e-06, atol=2e-05)
            self.assertEqual(wt.grad, cpu_wt.grad, atol=8e-04, rtol=10.4e-05)

            # if(bias_shape is not None):
            #  print(cpu_bias.grad)
            #  print(bias.grad.to('cpu'))
            #  self.assertEqual(bias.grad, cpu_bias.grad)

        N = 4
        C_in = 2
        H = 32
        W = 32

        C_out = 8
        groups = 1
        kH = 3
        kW = 3

        for stride in [1, 2, 3]:
            for padding in [0, 1, 2]:
                for output_padding in [0, 1, 2]:
                    for dilation in [1, 2]:
                        if(output_padding >= stride or output_padding >= dilation):
                            continue
                        helper((N, C_out, H, W), (C_out, C_in, kH, kW), stride=stride,
                               padding=padding, output_padding=output_padding, dilation=dilation)
                        helper((N, C_out, H, W), (C_out, C_in, kH, kW), stride=stride,
                               padding=padding, output_padding=output_padding, dilation=dilation)

                        helper((N, C_out, H, W), (C_out, C_in, kH, kW), bias_shape=(C_in), stride=stride,
                               padding=padding, output_padding=output_padding, dilation=dilation)
                        helper((N, C_out, H, W), (C_out, C_in, kH, kW), bias_shape=(C_in), stride=stride,
                               padding=padding, output_padding=output_padding, dilation=dilation)

    # Test sigmoid
    def test_sigmoid(self):
        def helper(shape):

            cpu_x = torch.randn(shape, device='cpu', dtype=torch.float, requires_grad=True)
            x = cpu_x.detach().clone().to('mps').requires_grad_()

            sigmoid_op = torch.nn.Sigmoid()

            y = sigmoid_op(x)
            ref_y = sigmoid_op(cpu_x)

            cpu_grad = torch.ones_like(ref_y)
            grad = cpu_grad.to('mps')

            y.backward(gradient=grad)
            ref_y.backward(gradient=cpu_grad)

            self.assertEqual(y, ref_y)
            self.assertEqual(x.grad, cpu_x.grad)

        helper((2, 3, 4, 5))
        helper((2, 3, 4))
        helper((2, 8, 4, 5))

    # Test tanh
    def test_tanh(self):
        def helper(shape):

            cpu_x = torch.randn(shape, device='cpu', dtype=torch.float, requires_grad=True)
            x = cpu_x.detach().clone().to('mps').requires_grad_()

            tanh_op = torch.nn.Tanh()

            y = tanh_op(x)
            ref_y = tanh_op(cpu_x)

            cpu_grad = torch.ones_like(ref_y)
            grad = cpu_grad.to('mps')

            y.backward(gradient=grad)
            ref_y.backward(gradient=cpu_grad)

            self.assertEqual(y, ref_y)
            self.assertEqual(x.grad, cpu_x.grad)

        helper((2, 3, 4, 5))
        helper((2, 3, 4))
        helper((2, 8, 4, 5))

    def test_threshold(self):
        def helper(threshold, value, num_elems, inplace=False, requires_grad=True):
            m = nn.Threshold(threshold=threshold, value=value, inplace=inplace)

            input_cpu = torch.randn(num_elems, requires_grad=requires_grad, dtype=torch.float)
            input_mps = input_cpu.detach().clone().to('mps').requires_grad_(requires_grad)

            output_cpu = m(input_cpu)
            output_mps = m(input_mps)

            cpu_grad = torch.ones_like(output_cpu)
            mps_grad = cpu_grad.to('mps')

            self.assertEqual(output_cpu, output_mps)

            if requires_grad:
                output_cpu.backward(gradient=cpu_grad)
                output_mps.backward(gradient=mps_grad)

                self.assertEqual(input_cpu.grad, input_mps.grad)

        helper(threshold=0.1, value=20, num_elems=2)
        helper(threshold=-0.1, value=10, num_elems=10)
        helper(threshold=0.5, value=-15, num_elems=100)
        helper(threshold=1, value=10, num_elems=100, inplace=True, requires_grad=False)

    # Test pow
    def test_pow(self):
        def helper(shape):
            cpu_x = torch.randn(shape, device='cpu', dtype=torch.float, requires_grad=False)
            x = cpu_x.detach().clone().to('mps')
            cpu_y = torch.randn(shape, device='cpu', dtype=torch.float, requires_grad=False)
            y = cpu_y.detach().clone().to('mps')
            z = torch.pow(x, y)
            ref_z = torch.pow(cpu_x, cpu_y)

            self.assertEqual(z, ref_z)

            cpu_x = torch.randn(shape, device='cpu', dtype=torch.float, requires_grad=False)
            x = cpu_x.detach().clone().to('mps')
            exp = random.random()
            z = torch.pow(x, exp)
            ref_z = torch.pow(cpu_x, exp)

            self.assertEqual(z, ref_z)

        helper((2, 8, 4, 5))

    # Test addcmul
    def test_addcmul(self):
        def helper(shape, value):

            cpu_x = torch.randn(shape, device='cpu', dtype=torch.float, requires_grad=False)
            x = cpu_x.detach().clone().to('mps')

            cpu_y = torch.randn(shape, device='cpu', dtype=torch.float, requires_grad=False)
            y = cpu_y.detach().clone().to('mps')

            cpu_z = torch.randn(shape, device='cpu', dtype=torch.float, requires_grad=False)
            z = cpu_z.detach().clone().to('mps')

            y = torch.addcmul(x, y, z, value=value)
            ref_y = torch.addcmul(cpu_x, cpu_y, cpu_z, value=value)

            self.assertEqual(y, ref_y)

        helper((2, 3, 4, 5), 0.1)
        helper((2, 8, 4, 5), 0.1)
        helper((2, 3, 4, 5), 0.2)
        helper((2, 8, 4, 5), 0.2)

    # Test addcdiv
    def test_addcdiv(self):
        def helper(shape, value):
            cpu_x = torch.randn(shape, device='cpu', dtype=torch.float, requires_grad=False)
            cpu_y = torch.randn(shape, device='cpu', dtype=torch.float, requires_grad=False)
            # clamp to avoid division by 0
            cpu_z = torch.randn(shape, device='cpu', dtype=torch.float, requires_grad=False).clamp_min_(0.1)
            cpu_out = torch.randn(shape, device='cpu', dtype=torch.float, requires_grad=False)

            mps_x = cpu_x.detach().clone().to('mps')
            mps_y = cpu_y.detach().clone().to('mps')
            mps_z = cpu_z.detach().clone().to('mps')
            mps_out = cpu_out.detach().clone().to('mps')

            result_div_mps = torch.addcdiv(mps_x, mps_y, mps_z, value=value)
            result_div_cpu = torch.addcdiv(cpu_x, cpu_y, cpu_z, value=value)
            self.assertEqual(result_div_mps, result_div_cpu)
            # test .out variant
            self.assertEqual(torch.addcdiv(mps_x, mps_y, mps_z, out=mps_out, value=value), result_div_cpu)

        helper((2, 3, 4, 5), 0.1)
        helper((2, 8, 4, 5), 0.2)
        helper((2, 3, 4, 5), 1.0)  # value of 1 should be ignored internally

    def test_buffer_size_match(self):
        # this test shouldn't cause any crash
        size = 16
        cpu_A = torch.rand(size, device='cpu')
        cpu_F = torch.rand(size, size, size, device='cpu')

        mps_A = cpu_A.to('mps')
        mps_F = cpu_F.to('mps')
        self.assertEqual(cpu_A @ cpu_F, mps_A @ mps_F)

    def test_transpose_inplace(self):
        values = [[1.0, 2.0, 3.0], [4.0, 5.0, 6.0], [7.0, 8.0, 9.0]]
        cpu_x = torch.tensor(values, device='cpu')
        mps_x = torch.tensor(values, device='mps')

        cpu_x.transpose_(0, 1)
        mps_x.transpose_(0, 1)
        self.assertEqual(cpu_x, mps_x.to('cpu'))

    def test_expand_cpu_to_mps_copy(self):
        # https://github.com/pytorch/pytorch/issues/78642

        x = torch.tensor(1).expand([10]).to("mps")
        x_cpu = torch.tensor(1).expand([10])

        self.assertEqual(x_cpu, x.cpu())

    def test_slice(self):
        values = [[1.0, 2.0, 3.0], [4.0, 5.0, 6.0], [7.0, 8.0, 9.0]]
        cpu_x = torch.tensor(values, device='cpu')
        mps_x = (torch.tensor(values, device='mps', dtype=torch.float))

        cpu_slice1 = cpu_x[:2, :]
        mps_slice1 = mps_x[:2, :]
        self.assertEqual(cpu_slice1, mps_slice1)

        cpu_slice2 = cpu_x[:, :1]
        mps_slice2 = mps_x[:, :1]
        self.assertEqual(cpu_slice2, mps_slice2)

        cpu_slice3 = cpu_x[1:2, :]
        mps_slice3 = mps_x[1:2, :]
        self.assertEqual(cpu_slice3, mps_slice3.to('cpu'))

        cpu_slice4 = cpu_x[1, :]
        mps_slice4 = mps_x[1, :].to('cpu')
        self.assertEqual(cpu_slice4, mps_slice4)

    def test_slice_contiguous_view(self):
        # https://github.com/pytorch/pytorch/issues/77750

        def helper(operator):
            t_mps = torch.tensor([1, 2, 3, 4], device="mps")
            t_cpu = torch.tensor([1, 2, 3, 4], device="cpu")

            # contiguous view
            x_mps = t_mps[2:]  # 3, 4
            y_mps = t_mps[:2]  # 1, 2

            x_cpu = t_cpu[2:]
            y_cpu = t_cpu[:2]

            res_mps = res_cpu = None
            if operator == "<=":
                res_mps = x_mps <= y_mps
                res_cpu = x_cpu <= y_cpu
            if operator == "<":
                res_mps = x_mps < y_mps
                res_cpu = x_cpu < y_cpu
            if operator == ">=":
                res_mps = x_mps >= y_mps
                res_cpu = x_cpu >= y_cpu
            if operator == ">":
                res_mps = x_mps >= y_mps
                res_cpu = x_cpu >= y_cpu
            if operator == "==":
                res_mps = x_mps == y_mps
                res_cpu = x_cpu == y_cpu
            if operator == "!=":
                res_mps = x_mps != y_mps
                res_cpu = x_cpu != y_cpu

            self.assertEqual(res_mps, res_cpu)

        for op in ["<=", "<", ">=", ">", "==", "!="]:
            helper(op)

    def test_index_storage_offset(self):
        # https://github.com/pytorch/pytorch/issues/78107

        a = torch.tensor([8.2670e-01, -1.0293e+00])
        b_cpu = a[0]
        c_cpu = a[1]

        # both 'b' and 'c' are views of 'a'
        # 'b' has a storage offset of 0, while 'c' has a storage offset of 1
        # when copying from 'cpu' to 'mps', c will have a storage_offset of 1 which needs to be taking into account,
        # otherwise it ends with same value as 'b'
        b = b_cpu.to('mps')
        c = c_cpu.to('mps')

        res_mps = b > c
        res_cpu = b_cpu > c_cpu
        self.assertEqual(res_mps, res_cpu)

        res_mps = c > b
        res_cpu = c_cpu > b_cpu
        self.assertEqual(res_mps, res_cpu)

    def test_flatten(self):
        values = [[[1.0, 2.0, 3.0], [4.0, 5.0, 6.0]], [[7.0, 8.0, 9.0], [10.0, 11.0, 12.0]]]
        cpu_x = torch.tensor(values, device='cpu')
        mps_x = torch.tensor(values, device='mps')

        cpu_flatten1 = cpu_x.flatten()
        mps_flatten1 = mps_x.flatten().to('cpu')
        self.assertEqual(cpu_flatten1, mps_flatten1)

        cpu_flatten2 = cpu_x.flatten(start_dim=1)
        mps_flatten2 = mps_x.flatten(start_dim=1).to('cpu')
        self.assertEqual(cpu_flatten2, mps_flatten2)

        cpu_flatten3 = cpu_x.flatten(end_dim=1)
        mps_flatten3 = mps_x.flatten(end_dim=1).to('cpu')
        self.assertEqual(cpu_flatten3, mps_flatten3)

    # Test repeat
    def test_repeat(self):
        def helper(shape, repeats):

            cpu_x = torch.randn(shape, device='cpu', dtype=torch.float, requires_grad=True)
            x = cpu_x.detach().clone().to('mps').requires_grad_()

            y = x.repeat(repeats)
            ref_y = cpu_x.repeat(repeats)

            cpu_grad = torch.randn(ref_y.shape)
            grad = cpu_grad.to('mps')

            y.backward(gradient=grad)
            ref_y.backward(gradient=cpu_grad)

            self.assertEqual(y, ref_y)
            self.assertEqual(x.grad, cpu_x.grad)

        helper((2, 3, 4, 5), (2, 3, 4, 5))
        helper((2, 3, 4), (4, 3, 2, 5, 7, 2))
        helper((3, 4, 5), (2, 3, 4, 5))
        helper((3, 4, 5), (2, 2, 2))

    def test_count_nonzero(self):
        def helper(dtype):
            n = [
                [[1, 0, 2], [3, 0, 2], [7, 9, -4]],
                [[0, 2, 3], [3, 2, 1], [2, 0, 0]],
            ]
            cpu_x = torch.tensor(n, dtype=dtype)
            mps_x = torch.tensor(n, dtype=dtype).to('mps')

            # All non-zeros
            self.assertEqual(
                torch.count_nonzero(cpu_x),
                torch.count_nonzero(mps_x)
            )

            # dim=1
            self.assertEqual(
                torch.count_nonzero(cpu_x, dim=1),
                torch.count_nonzero(mps_x, dim=1)
            )

            # dim=(0, 1)
            self.assertEqual(
                torch.count_nonzero(cpu_x, dim=(0, 1)),
                torch.count_nonzero(mps_x, dim=(0, 1))
            )
        helper(torch.int32)
        helper(torch.int64)
        helper(torch.float16)
        helper(torch.float32)

    def _test_module_empty_input(self, module, inp, check_size=True):
        inp.requires_grad_(True)
        out = module(inp)
        gO = torch.rand_like(out)
        out.backward(gO)
        if check_size:
            self.assertEqual(out.size(), inp.size())
        for p in module.parameters():
            if p.requires_grad:
                self.assertEqual(p.grad, torch.zeros_like(p.grad))
        self.assertEqual(inp.grad, torch.zeros_like(inp))

    # Test dtype casting, with and without simultaneous device change
    def test_to(self):
        values = [[[1.0, 2.0, 3.0], [4.0, 5.0, 6.0]], [[7.0, 8.0, 9.0], [10.0, 11.0, 12.0]]]
        cpu_x = torch.tensor(values, device='cpu')
        mps_x = torch.tensor(values, device='mps')

        self.assertEqual(cpu_x.int(), mps_x.int().cpu())
        self.assertEqual(cpu_x.bool(), mps_x.bool().cpu())
        self.assertEqual(cpu_x.float(), mps_x.float().cpu())

        self.assertEqual(torch.tensor(1.3, device='mps').int().cpu(),
                         torch.tensor(1, dtype=torch.int32))
        self.assertEqual(torch.tensor(0.0, device='mps').bool().cpu(), torch.tensor(False))
        self.assertEqual(torch.tensor(0.1, device='mps').bool().cpu(), torch.tensor(True))
        self.assertEqual(torch.tensor(0.1, device='mps').bool().int().cpu(),
                         torch.tensor(1, dtype=torch.int32))
        self.assertEqual(torch.tensor(0.1, device='mps').bool().int().float().cpu(),
                         torch.tensor(1.0))
        self.assertEqual(torch.tensor(4.25, device='mps').to('cpu', torch.int),
                         torch.tensor(4, dtype=torch.int32))
        self.assertEqual(torch.tensor(4.25, device='cpu').to('mps', torch.int).cpu(),
                         torch.tensor(4, dtype=torch.int32))
        self.assertEqual(torch.tensor(-8.34, device='cpu').to('mps', torch.int),
                         torch.tensor(-8.34, device='cpu').to('mps').to(torch.int))

    def test_setitem_scalar(self) -> None:
        device = 'mps'
        for dtype in [torch.int32, torch.float32, torch.int64]:
            for i in range(3, 6):
                for j in range(3, 6):
                    t = torch.zeros(i, j, dtype=dtype, device=device)
                    self.assertEqual(t.sum(), 0)
                    t[1, 1] = 1
                    t[2, 1] = j
                    t[1, 2] = i
                    self.assertEqual(t[1, 1], 1)
                    self.assertEqual(t[1, 2], i)
                    self.assertEqual(t[2, 1], j)
                    self.assertEqual(t.sum(), 1 + i + j)

    def test_stride_of_strides(self) -> None:
        x = torch.rand(32, 1, device='mps')
        y = x.as_strided(size=(32, 2), stride=(1, 0))
        # Casting stride of strided tensor to CPU use to crash with "buffer is not large enough." assert
        # See https://github.com/pytorch/pytorch/issues/79181#issuecomment-1154683435
        z = y.as_strided(size=(32, 3), stride=(1, 0)).to("cpu")
        self.assertEqual(x.to("cpu").as_strided(size=(32, 3), stride=(1, 0)), z)


class TestSmoothL1Loss(TestCase):

    def _smooth_l1_loss_helper(self, reduction="mean", requires_grad=False):
        # CPU
        input_cpu = torch.randn(4, 7, requires_grad=requires_grad)
        target_cpu = torch.randn(4, 7)

        # MPS
        input_mps = input_cpu.detach().clone().to('mps').requires_grad_()
        target_mps = target_cpu.detach().clone().to('mps')

        smooth_l1_loss_cpu = F.smooth_l1_loss(input_cpu, target_cpu, beta=1.0, reduction=reduction)
        smooth_l1_loss_mps = F.smooth_l1_loss(input_mps, target_mps, beta=1.0, reduction=reduction)

        self.assertEqual(smooth_l1_loss_cpu, smooth_l1_loss_mps)

        if requires_grad:
            smooth_l1_loss_cpu.backward()
            smooth_l1_loss_mps.backward()
            self.assertEqual(input_cpu.grad, input_mps.grad.to("cpu"))

        return smooth_l1_loss_cpu, smooth_l1_loss_mps

    def test_smooth_l1_loss_reduction_none(self):
        self._smooth_l1_loss_helper(reduction="none")

    def test_smooth_l1_loss_reduction_mean(self):
        self._smooth_l1_loss_helper(reduction="mean")

    def test_smooth_l1_loss_reduction_sum(self):
        self._smooth_l1_loss_helper(reduction="sum")

    def test_smooth_l1_loss_reduction_mean_backward(self):
        self._smooth_l1_loss_helper(reduction="mean", requires_grad=True)

    def test_smooth_l1_loss_reduction_mean_sum_backward(self):
        self._smooth_l1_loss_helper(reduction="sum", requires_grad=True)


class TestNLLLoss(TestCase):
    def test_nll_loss_mismatched_batch(self, device='mps'):
        x = torch.randn((10, 3), requires_grad=True, device=device)
        # t should have size (10,)
        t = torch.zeros((3,), dtype=torch.int64, device=device)
        with self.assertRaisesRegex(ValueError, 'Expected.*batch_size'):
            F.nll_loss(x, t)

    def test_nll_loss_out_of_bounds_ignore_index(self):

        def _test_nll_loss_out_of_bounds_ignore_index(device):
            output = []
            x = torch.tensor([[0.3, 0.5, 0.2], [0.1, 0.7, 0.2], [0.4, 0.5, 0.1], [
                             0.3, 0.5, 0.2], [0.1, 0.7, 0.2], [0.4, 0.5, 0.1]], device=device)
            t = torch.tensor([0, 1, 255, 0, 1, 2], dtype=torch.int64, device=device)
            for reduction in ['mean', 'none']:
                output.append(F.nll_loss(x, t, ignore_index=255, reduction=reduction))
            return output

        output_cpu = _test_nll_loss_out_of_bounds_ignore_index(device='cpu')
        output_mps = _test_nll_loss_out_of_bounds_ignore_index(device='mps')

        for cpu, mps in zip(output_cpu, output_mps):
            self.assertEqual(cpu, mps.to('cpu'))

    def test_nll_loss_invalid_target_dim(self):

        def _test_nll_loss_invalid_target_dim(device):
            output = []
            x = torch.tensor([[0.3, 0.5, 0.2], [0.1, 0.7, 0.2], [0.4, 0.5, 0.1], [
                             0.3, 0.5, 0.2], [0.1, 0.7, 0.2], [0.4, 0.5, 0.1]], device=device)
            t = torch.zeros((6, 2), dtype=torch.int64, device=device)
            with self.assertRaisesRegex(RuntimeError, "1D target tensor expected"):
                F.nll_loss(x, t)

        _test_nll_loss_invalid_target_dim(device='cpu')
        _test_nll_loss_invalid_target_dim(device='mps')

    def test_nll_loss_invalid_weights(self):

        def _test_nll_loss_invalid_weights(device):
            x = torch.tensor([[0.3, 0.5, 0.2], [0.1, 0.7, 0.2], [0.4, 0.5, 0.1], [
                             0.3, 0.5, 0.2], [0.1, 0.7, 0.2], [0.4, 0.5, 0.1]], device=device)
            t = torch.tensor([0, 1, 2, 1, 1, 2], dtype=torch.int64, device=device)
            invalid_weights = [
                torch.zeros(4, device=device),
                torch.zeros((1, 3), device=device),
            ]
            msg = "weight tensor should be defined either for all 3 classes or no classes"
            for weight in invalid_weights:
                with self.assertRaisesRegex(RuntimeError, msg):
                    F.nll_loss(x, t, weight=weight)

        _test_nll_loss_invalid_weights(device='cpu')
        _test_nll_loss_invalid_weights(device='mps')

    def _nll_loss_helper(self, input_size, reduction, expected):

        # CPU
        input = torch.rand(input_size, requires_grad=True, device='cpu')
        num_channels = input_size[1]
        target_size = (input_size[0], ) + tuple(input_size[2:])
        target = torch.randint(num_channels, target_size, device='cpu')

        # MPS
        input_mps = input.detach().clone().to('mps').requires_grad_()
        target_mps = target.detach().clone().to('mps')

        output_cpu = F.nll_loss(input, target, reduction=reduction)
        output_mps = F.nll_loss(input_mps, target_mps, reduction=reduction)
        # TODO(#38095): Replace assertEqualIgnoreType. See issue #38095
        self.assertEqualIgnoreType(output_cpu, output_mps.to('cpu'))

        output_cpu.sum().backward()
        output_mps.sum().backward()
        self.assertEqual(input.grad, input_mps.grad.to('cpu'))

    def test_as_strided(self):
        values = [[1.0, 2.0, 3.0], [4.0, 5.0, 6.0], [7.0, 8.0, 9.0]]
        values_1 = [[1.0, 1.0], [1.0, 1.0]]
        cpu_x = torch.tensor(values, device='cpu')
        ones1 = torch.tensor(values_1, device='mps')
        x = cpu_x.detach().clone().to('mps').requires_grad_()
        strided_cpu = torch.as_strided(cpu_x, (2, 2), (1, 2))
        strided_mps = torch.as_strided(x, (2, 2), (1, 2))
        self.assertEqual(strided_mps, strided_cpu)
        strided_cpu_out = strided_cpu + ones1.to('cpu')
        strided_mps_out = strided_mps + ones1
        self.assertEqual(strided_cpu_out, strided_mps_out)

        # test with storage offsets
        cpu_x = torch.rand(3, 3, device='cpu')
        mps_x = cpu_x.to('mps')
        strided_cpu1 = torch.as_strided(cpu_x, (2, 2), (1, 2), 0)
        strided_mps1 = torch.as_strided(mps_x, (2, 2), (1, 2), 0)
        strided_cpu2 = torch.as_strided(cpu_x, (2, 2), (1, 2), 1)
        strided_mps2 = torch.as_strided(mps_x, (2, 2), (1, 2), 1)
        strided_cpu_out = strided_cpu1 - strided_cpu2
        strided_mps_out = strided_mps1 - strided_mps2
        self.assertEqual(strided_cpu_out, strided_mps_out)



    def test_sum_backward(self):
        def helper(n, c):
            values = [[1.0, 2.0, 3.0], [4.0, 5.0, 6.0], [7.0, 8.0, 9.0]]
            cpu_x = torch.tensor(values, device='cpu', requires_grad=True)
            x = cpu_x.detach().clone().to('mps').requires_grad_()

            all_sum = torch.sum(x)
            all_sum_cpu = torch.sum(cpu_x)

            all_sum.backward()
            all_sum_cpu.backward()
            self.assertEqual(all_sum, all_sum_cpu)
            self.assertEqual(x.grad, cpu_x.grad)

        helper(3, 3)

    def test_nll_loss_empty_tensor_reduction_none(self, device='cpu'):
        self._nll_loss_helper([1, 3], "none", torch.empty([0], device=device))
        self._nll_loss_helper([3, 5, 7], "none", torch.empty([5, 7], device=device))
        self._nll_loss_helper([2, 3, 1, 7], "none", torch.empty([2, 1, 7], device=device))
        self._nll_loss_helper([2, 3, 5, 1], "none", torch.empty([2, 5, 1], device=device))
        self._nll_loss_helper([2, 3, 5, 7, 1], "none", torch.empty([2, 5, 7, 1], device=device))

    @unittest.skipIf(TEST_WITH_UBSAN, "division-by-zero error with UBSAN")
    def test_nll_loss_empty_tensor_reduction_mean(self, device='cpu'):
        nan = torch.tensor(float('nan'), device=device)
        self._nll_loss_helper([1, 3], "mean", nan)
        self._nll_loss_helper([1, 3, 5, 7], "mean", nan)
        self._nll_loss_helper([2, 3, 1, 7], "mean", nan)
        self._nll_loss_helper([2, 3, 5, 1], "mean", nan)
        self._nll_loss_helper([2, 3, 5, 7, 1], "mean", nan)

    def test_nll_loss_empty_tensor_reduction_sum(self, device='cpu'):
        zero = torch.tensor(0, device=device)
        self._nll_loss_helper([1, 3], "sum", zero)
        self._nll_loss_helper([1, 3, 5, 7], "sum", zero)
        self._nll_loss_helper([2, 3, 1, 7], "sum", zero)
        self._nll_loss_helper([2, 3, 5, 1], "sum", zero)
        self._nll_loss_helper([2, 3, 5, 7, 1], "sum", zero)

    def test_nll_loss_byte_target_matches_long(self, device='cpu'):
        N, C = 10, 4
        input = torch.randn(N, C, device=device, requires_grad=True)
        target = torch.empty(N, dtype=torch.long, device=device).random_(0, C)

        def compute_result_and_gradient(reduction, target_dtype):
            result, grad = {}, {}
            for dev in ['cpu', 'mps']:
                input_dev = input.to(dev)
                input_ = input_dev.detach()
                input_.requires_grad_()

                target_dev = target.to(dev)

                prob = F.log_softmax(input_, dim=-1)
                loss = nn.NLLLoss(reduction=reduction)
                result[dev] = loss(prob, target_dev.to(target_dtype))
                result[dev].sum().backward()
                grad[dev] = input_.grad

            return result, grad

        for reduction in ["none", "mean", "sum"]:
            result_long, grad_long = compute_result_and_gradient(reduction, torch.long)
            result_byte, grad_byte = compute_result_and_gradient(reduction, torch.uint8)

            self.assertEqual(result_long['mps'].to('cpu'), result_long['cpu'])
            self.assertEqual(grad_long['mps'].to('cpu'), grad_long['cpu'])

    # Mean Squared Error
    def test_mse_loss(self):
        def helper(shape, reduction):
            # create the criterion
            loss = torch.nn.MSELoss(reduction=reduction)

            inputCPU = torch.randn(shape, device='cpu', dtype=torch.float, requires_grad=True)
            targetCPU = torch.randn(shape, device='cpu', dtype=torch.float, requires_grad=False)
            inputMPS = inputCPU.detach().clone().to('mps').requires_grad_()
            targetMPS = targetCPU.detach().clone().to('mps')

            # forward pass
            outputCPU = loss(inputCPU, targetCPU)
            outputMPS = loss(inputMPS, targetMPS)
            self.assertEqual(outputCPU, outputMPS)

            # backward pass
            if reduction != 'none':
                # chose 2 just to make the grad_output > 1 in backward pass
                outputCPU.backward(gradient=torch.full_like(outputCPU, 2))
                outputMPS.backward(gradient=torch.full_like(outputMPS, 2))
                self.assertEqual(inputCPU.grad, inputMPS.grad)

        helper([8, 5, 4], 'none')
        helper([7, 5, 2, 4], 'sum')
        # verify if changes in shape would cause cached graph lookup problems
        helper([7, 5, 2, 4, 6], 'sum')
        helper([8, 4, 5, 7, 6], 'mean')

    # Binary Cross Enropy
    def test_bce_loss_simple(self):
        def helper(shape, reduction):
            # create the criterion
            loss = torch.nn.BCELoss(reduction=reduction)

            # input and target must be within [0..1]
            input_t = np.random.random_sample(size=shape).astype(np.float32)
            target_t = np.random.random_sample(size=shape).astype(np.float32)
            inputCPU = torch.tensor(input_t, device='cpu', dtype=torch.float, requires_grad=True)
            targetCPU = torch.tensor(target_t, device='cpu', dtype=torch.float, requires_grad=False)
            inputMPS = inputCPU.detach().clone().to('mps').requires_grad_()
            targetMPS = targetCPU.detach().clone().to('mps')

            # forward pass
            outputCPU = loss(inputCPU, targetCPU)
            outputMPS = loss(inputMPS, targetMPS)
            self.assertEqual(outputCPU, outputMPS)

            # backward pass
            if reduction != 'none':
                # chose 0.6 just to have the grad_output != 1
                outputCPU.backward(gradient=torch.full_like(outputCPU, 0.6))
                outputMPS.backward(gradient=torch.full_like(outputMPS, 0.6))
                self.assertEqual(inputCPU.grad, inputMPS.grad)

        helper([8, 5, 4], 'none')
        helper([7, 5, 2, 4], 'sum')
        # verify if changes in shape would cause cached graph lookup problems
        helper([7, 5, 2, 4, 6], 'sum')
        helper([8, 4, 5, 7, 6], 'mean')
        helper([1, 1, 32, 32], 'mean')

    def test_bce_loss_always_nonnegative(self):
        target = torch.ones(5, device='mps')
        input = torch.ones(5, device='mps')
        self.assertEqual((nn.BCELoss()(input, target) < 0).sum(), 0)

        target = torch.zeros(5, device='mps')
        input = torch.zeros(5, device='mps')
        self.assertEqual((nn.BCELoss()(input, target) < 0).sum(), 0)

    def test_bce_loss_size_mismatch(self):
        bceloss = nn.BCELoss()
        a = torch.rand(25, device='mps')
        b = torch.rand(25, 1, device='mps')
        with self.assertRaisesRegex(ValueError, r'Using a target size \('):
            bceloss(a, b)

    def test_bce_with_logits_gives_same_result_as_sigmoid_and_bce_loss_large_tensors_with_grad(self):
        x_size = 1024
        y_size = 256
        target = torch.rand(x_size, y_size, device='mps')

        for reduction in ['none', 'mean', 'sum']:
            output_sig = torch.rand(x_size, y_size, device='mps') - 0.5
            output_logits = output_sig.clone().detach()

            output_sig.requires_grad = True
            output_logits.requires_grad = True
            weight = torch.rand(y_size, device='mps')

            loss_sig = nn.BCELoss(weight, reduction=reduction)(
                torch.sigmoid(output_sig), target
            )
            loss_logits = nn.BCEWithLogitsLoss(weight, reduction=reduction)(
                output_logits, target
            )

            self.assertEqual(loss_logits, loss_sig)

            if reduction == 'none':
                grad = torch.rand(x_size, y_size, device='mps')
                loss_sig.backward(grad)
                loss_logits.backward(grad)
            else:
                loss_sig.backward()
                loss_logits.backward()

            self.assertEqual(output_sig.grad, output_logits.grad)

    def test_bce_with_logits_has_correct_grad_at_zero(self):
        output = torch.zeros(3, 1, requires_grad=True, device='mps')
        target = torch.zeros(3, 1, device='mps')
        nn.BCEWithLogitsLoss(reduction='sum')(output, target).backward()
        expected_grad = torch.empty(3, 1, device='mps').fill_(0.5)
        self.assertEqual(output.grad, expected_grad)

    def test_bce_with_logits_broadcasts_weights(self):
        target = torch.rand(16, 4, device='mps')
        output = torch.rand(16, 4, device='mps') - 0.5

        weight = torch.rand(4, device='mps')
        out1 = nn.BCEWithLogitsLoss(weight)(output, target)

        weight = weight.expand(16, 4).contiguous()
        out2 = nn.BCEWithLogitsLoss(weight)(output, target)

        self.assertEqual(out1, out2)

        weight = torch.rand(16, 1, device='mps')
        out1 = nn.BCEWithLogitsLoss(weight)(output, target)

        weight = weight.expand(16, 4).contiguous()
        out2 = nn.BCEWithLogitsLoss(weight)(output, target)

        self.assertEqual(out1, out2)

    def test_bce_with_logits_ones_in_pos_weights_are_the_same_as_none(self):
        target = torch.rand(64, 4, device='mps')
        output = torch.rand(64, 4, device='mps') - 0.5
        pos_weight = torch.ones(64, 4, device='mps')

        self.assertEqual(nn.BCEWithLogitsLoss()(output, target),
                         nn.BCEWithLogitsLoss(pos_weight=pos_weight)(output, target))

    def test_bce_with_logits_broadcasts_pos_weights(self):
        target = torch.rand(64, 4, device='mps')
        output = torch.rand(64, 4, device='mps') - 0.5
        pos_weight = torch.rand(4, device='mps')
        out1 = nn.BCEWithLogitsLoss(pos_weight=pos_weight)(output, target)

        pos_weight1 = pos_weight.expand(1, 4)
        out2 = nn.BCEWithLogitsLoss(pos_weight=pos_weight1)(output, target)

        pos_weight2 = pos_weight.expand(64, 4)
        out3 = nn.BCEWithLogitsLoss(pos_weight=pos_weight2)(output, target)

        self.assertEqual(out1, out2)
        self.assertEqual(out1, out3)

    def test_bce_with_logits_with_pos_weight_has_correct_grad_at_zero(self):
        output = torch.zeros(3, 1, requires_grad=True, device='mps')
        target = torch.zeros(3, 1, device='mps')
        pos_weight = torch.ones(3, 1, device='mps')
        nn.BCEWithLogitsLoss(pos_weight=pos_weight, reduction='sum')(output, target).backward()
        expected_grad = torch.empty(3, 1, device='mps').fill_(0.5)
        grad = output.grad
        self.assertEqual(grad, expected_grad)

    def test_bce_with_logits_stability(self):
        output = torch.tensor([0., -120.], device='mps')
        target = torch.tensor([0., 1.], device='mps')
        pos_weight = torch.tensor([1., 1.], device='mps')

        out1 = nn.BCEWithLogitsLoss()(output, target)
        self.assertTrue(torch.isfinite(out1).all().item())

        out2 = nn.BCEWithLogitsLoss(pos_weight=pos_weight)(output, target)
        self.assertTrue(torch.isfinite(out2).all().item())

    def test_bce_loss_broadcasts_weights(self):
        sigmoid = nn.Sigmoid()
        target = torch.rand(16, 4, device='mps')
        output = torch.rand(16, 4, device='mps') - 0.5

        weight = torch.rand(4, device='mps')
        out1 = nn.BCELoss(weight)(sigmoid(output), target)

        weight = weight.expand(16, 4).contiguous()
        out2 = nn.BCELoss(weight)(sigmoid(output), target)

        self.assertEqual(out1, out2)

        weight = torch.rand(16, 1, device='mps')
        out1 = nn.BCELoss(weight)(sigmoid(output), target)

        weight = weight.expand(16, 4).contiguous()
        out2 = nn.BCELoss(weight)(sigmoid(output), target)

        self.assertEqual(out1, out2)

    def test_log_softmax(self):
        values = [[[1.0, 2.0, 3.0], [4.0, 5.0, 6.0]], [[7.0, 8.0, 9.0], [10.0, 11.0, 12.0]]]
        cpu_x = torch.tensor(values, device='cpu', requires_grad=True)
        mps_x = torch.tensor(values, device='mps', requires_grad=True)

        cpu_log_softmax = F.log_softmax(cpu_x, dim=0)
        mps_log_softmax = F.log_softmax(mps_x, dim=0)
        self.assertEqual(cpu_log_softmax, mps_log_softmax.to('cpu'))

        cpu_grad = torch.ones_like(cpu_log_softmax)
        mps_grad = torch.ones_like(cpu_log_softmax).to('mps')

        cpu_log_softmax.backward(gradient=cpu_grad)
        mps_log_softmax.backward(gradient=mps_grad)

        self.assertEqual(cpu_x.grad, mps_x.grad.to('cpu'))

    def test_eq(self):
        values1 = [[[1.0, 2.0, 3.0], [4.0, 5.0, 6.0]], [[7.0, 8.0, 9.0], [10.0, 11.0, 12.0]]]
        values2 = [[[1.0, 2.0, 15.0], [4.0, 5.0, 6.0]], [[7.0, 8.0, 9.0], [0.0, 11.0, 12.0]]]
        mps_x = torch.tensor(values1, device='mps')
        mps_y = torch.tensor(values2, device='mps')
        cpu_x = torch.tensor(values1, device='cpu')
        cpu_y = torch.tensor(values2, device='cpu')
        result_mps = torch.eq(mps_x, mps_y)
        result_cpu = torch.eq(cpu_x, cpu_y)

        self.assertEqual(result_cpu, result_mps.to('cpu'))

    def test_eq_int64(self):
        values1 = [[[1, 2, 3], [4, 5, 6]], [[7, 8, 9], [10, 11, 12]]]
        values2 = [[[1, 2, 15], [4, 5, 6]], [[7, 8, 9], [0, 11, 12]]]
        mps_x = torch.tensor(values1, device='mps')
        mps_y = torch.tensor(values2, device='mps')
        cpu_x = torch.tensor(values1, device='cpu')
        cpu_y = torch.tensor(values2, device='cpu')
        result_mps = torch.eq(mps_x, mps_y)
        result_cpu = torch.eq(cpu_x, cpu_y)

        self.assertEqual(result_cpu, result_mps.to('cpu'))

    def test_ne(self):
        def helper(shape):
            cpu_x = torch.randn(shape, device='cpu', dtype=torch.float)
            cpu_y = torch.randn(shape, device='cpu', dtype=torch.float)
            mps_x = cpu_x.detach().clone().to('mps')
            mps_y = cpu_y.detach().clone().to('mps')
            result_mps = torch.ne(mps_x, mps_y)
            result_cpu = torch.ne(cpu_x, cpu_y)

            self.assertEqual(result_cpu, result_mps.to('cpu'))

        helper((2, 3, 4, 5))

    def test_ne_scalar(self):
        def helper(shape):
            cpu_x = torch.randn(shape, device='cpu', dtype=torch.float)
            mps_x = cpu_x.detach().clone().to('mps')
            result_mps = torch.ne(mps_x, 0.0)
            result_cpu = torch.ne(cpu_x, 0.0)

            self.assertEqual(result_cpu, result_mps.to('cpu'))

        helper((2, 3, 4, 5))

    def test_lt(self):
        def helper(shape):
            cpu_x = torch.randn(shape, device='cpu', dtype=torch.float)
            cpu_y = torch.randn(shape, device='cpu', dtype=torch.float)
            mps_x = cpu_x.detach().clone().to('mps')
            mps_y = cpu_y.detach().clone().to('mps')
            result_mps = torch.lt(mps_x, mps_y)
            result_cpu = torch.lt(cpu_x, cpu_y)

            self.assertEqual(result_cpu, result_mps.to('cpu'))

        helper((2, 3, 4, 5))

    def test_lt_scalar(self):
        def helper(shape):
            cpu_x = torch.randn(shape, device='cpu', dtype=torch.float)
            mps_x = cpu_x.detach().clone().to('mps')
            result_mps = torch.lt(mps_x, 0.0)
            result_cpu = torch.lt(cpu_x, 0.0)

            self.assertEqual(result_cpu, result_mps.to('cpu'))

        helper((2, 3, 4, 5))

    def test_le(self):
        def helper(shape):
            cpu_x = torch.randn(shape, device='cpu', dtype=torch.float)
            cpu_y = torch.randn(shape, device='cpu', dtype=torch.float)
            mps_x = cpu_x.detach().clone().to('mps')
            mps_y = cpu_y.detach().clone().to('mps')
            result_mps = torch.le(mps_x, mps_y)
            result_cpu = torch.le(cpu_x, cpu_y)

            self.assertEqual(result_cpu, result_mps.to('cpu'))

        helper((2, 3, 4, 5))

    def test_le_scalar(self):
        def helper(shape):
            cpu_x = torch.randn(shape, device='cpu', dtype=torch.float)
            mps_x = cpu_x.detach().clone().to('mps')
            result_mps = torch.le(mps_x, 0.0)
            result_cpu = torch.le(cpu_x, 0.0)

            self.assertEqual(result_cpu, result_mps.to('cpu'))

        helper((2, 3, 4, 5))

    def test_ge(self):
        def helper(shape):
            cpu_x = torch.randn(shape, device='cpu', dtype=torch.float)
            cpu_y = torch.randn(shape, device='cpu', dtype=torch.float)
            mps_x = cpu_x.detach().clone().to('mps')
            mps_y = cpu_y.detach().clone().to('mps')
            result_mps = torch.ge(mps_x, mps_y)
            result_cpu = torch.ge(cpu_x, cpu_y)

            self.assertEqual(result_cpu, result_mps.to('cpu'))

        helper((2, 3, 4, 5))

    def test_ge_scalar(self):
        def helper(shape):
            cpu_x = torch.randn(shape, device='cpu', dtype=torch.float)
            mps_x = cpu_x.detach().clone().to('mps')
            result_mps = torch.ge(mps_x, 0.0)
            result_cpu = torch.ge(cpu_x, 0.0)

            self.assertEqual(result_cpu, result_mps.to('cpu'))

        helper((2, 3, 4, 5))

    def test_gt(self):
        def helper(shape):
            cpu_x = torch.randn(shape, device='cpu', dtype=torch.float)
            cpu_y = torch.randn(shape, device='cpu', dtype=torch.float)
            mps_x = cpu_x.detach().clone().to('mps')
            mps_y = cpu_y.detach().clone().to('mps')
            result_mps = torch.gt(mps_x, mps_y)
            result_cpu = torch.gt(cpu_x, cpu_y)

            self.assertEqual(result_cpu, result_mps.to('cpu'))

        helper((2, 3, 4, 5))

    def test_gt_scalar(self):
        def helper(shape):
            cpu_x = torch.randn(shape, device='cpu', dtype=torch.float)
            mps_x = cpu_x.detach().clone().to('mps')
            result_mps = torch.gt(mps_x, 0.0)
            result_cpu = torch.gt(cpu_x, 0.0)

            self.assertEqual(result_cpu, result_mps.to('cpu'))

        helper((2, 3, 4, 5))

    # Test forward argmin argmax
    def test_argmin_argmax(self):
        def helper(n, c, h, w, reduction_type, dtype=torch.float32):
            if reduction_type == "max":
                arg_reduction_fn = torch.argmax
            else:
                arg_reduction_fn = torch.argmin

            cpu_x = None
            x = None
            if(dtype not in [torch.float32, torch.bool]):
                cpu_x = torch.randint(50, (n, c, h, w), device='cpu', dtype=dtype, requires_grad=False)
                x = cpu_x.detach().clone().to('mps')
            elif (dtype == torch.bool):
                cpu_x = torch.randint(2, (n, c, h, w), device='cpu', dtype=dtype, requires_grad=False)
                x = cpu_x.detach().clone().to('mps')
            else:
                cpu_x = torch.randn(n, c, h, w, device='cpu', dtype=dtype, requires_grad=True)
                x = cpu_x.detach().clone().to('mps').requires_grad_()

            y = arg_reduction_fn(x)
            ref_y = arg_reduction_fn(cpu_x)
            self.assertEqual(y, ref_y)

            y_0 = arg_reduction_fn(x, dim=0)
            refy_0 = arg_reduction_fn(cpu_x, dim=0)
            self.assertEqual(y_0, refy_0)

            y_0dim = arg_reduction_fn(x, dim=0, keepdim=True)
            refy_0dim = arg_reduction_fn(cpu_x, dim=0, keepdim=True)
            self.assertEqual(y_0dim, refy_0dim)

            y_1 = arg_reduction_fn(x, dim=1)
            refy_1 = arg_reduction_fn(cpu_x, dim=1)
            self.assertEqual(y_1, refy_1)

            y_1dim = arg_reduction_fn(x, dim=1, keepdim=True)
            refy_1dim = arg_reduction_fn(cpu_x, dim=1, keepdim=True)
            self.assertEqual(y_1dim, refy_1dim)

            y_2 = arg_reduction_fn(x, dim=2)
            refy_2 = arg_reduction_fn(cpu_x, dim=2)
            self.assertEqual(y_2, refy_2)

            y_2dim = arg_reduction_fn(x, dim=2, keepdim=True)
            refy_2dim = arg_reduction_fn(cpu_x, dim=2, keepdim=True)
            self.assertEqual(y_2dim, refy_2dim)

            y_3 = arg_reduction_fn(x, dim=3)
            refy_3 = arg_reduction_fn(cpu_x, dim=3)
            self.assertEqual(y_3, refy_3)

            y_3dim = arg_reduction_fn(x, dim=3, keepdim=True)
            refy_3dim = arg_reduction_fn(cpu_x, dim=3, keepdim=True)
            self.assertEqual(y_3dim, refy_3dim)

        helper(2, 8, 4, 4, "max", torch.float32)
        helper(2, 8, 4, 4, "max", torch.int32)
        helper(2, 8, 4, 4, "max", torch.float16)
        helper(2, 8, 4, 4, "max", torch.int64)
        helper(2, 8, 4, 4, "min", torch.float32)
        helper(2, 8, 4, 4, "min", torch.int32)
        helper(2, 8, 4, 4, "min", torch.float16)
        helper(2, 8, 4, 4, "min", torch.int64)

    # Test forward max
    # Note - don't test grad now
    def test_max_el(self):
        def helper(n, c, h, w, dtype=torch.float32):

            if(dtype not in [torch.float32, torch.bool]):
                cpu_x = torch.randint(50, (n, c, h, w), device='cpu', dtype=dtype, requires_grad=False)
                x = cpu_x.detach().clone().to('mps')
            elif (dtype == torch.bool):
                cpu_x = torch.randint(2, (n, c, h, w), device='cpu', dtype=dtype, requires_grad=False)
                x = cpu_x.detach().clone().to('mps')
            else:
                cpu_x = torch.randn(n, c, h, w, device='cpu', dtype=dtype, requires_grad=True)
                x = cpu_x.detach().clone().to('mps')

            ref_y = torch.max(cpu_x)
            y = torch.max(x)
            self.assertEqual(y, ref_y)

            for dim in [0, 1, 2, 3]:
                for keepdim in [True, False]:
                    y, idx = torch.max(x, dim=dim, keepdim=keepdim)
                    refy, refidx = torch.max(cpu_x, dim=dim, keepdim=keepdim)
                    self.assertEqual(y, refy)
                    self.assertEqual(idx, refidx)

            y_0 = torch.ones(c, h, w, device='mps', dtype=dtype)
            idx_0 = torch.ones(c, h, w, device='mps', dtype=torch.int64)
            torch.max(x, dim=0, out=(y_0, idx_0))
            refy_0, refidx_0 = torch.max(cpu_x, dim=0)
            self.assertEqual(y_0, refy_0)
            self.assertEqual(idx_0, refidx_0)

            y_0dim = torch.ones(1, c, h, w, device='mps', dtype=dtype)
            idx_0dim = torch.ones(1, c, h, w, device='mps', dtype=torch.int64)
            torch.max(x, dim=0, keepdim=True, out=(y_0dim, idx_0dim))
            refy_0dim, refidx_0dim = torch.max(cpu_x, dim=0, keepdim=True)
            self.assertEqual(y_0dim, refy_0dim)
            self.assertEqual(idx_0dim, refidx_0dim)

            y_1 = torch.ones(n, h, w, device='mps', dtype=dtype)
            idx_1 = torch.ones(n, h, w, device='mps', dtype=torch.int64)
            torch.max(x, dim=1, out=(y_1, idx_1))
            refy_1, refidx_1 = torch.max(cpu_x, dim=1)
            self.assertEqual(y_1, refy_1)
            self.assertEqual(idx_1, refidx_1)

            y_1dim = torch.ones(n, 1, h, w, device='mps', dtype=dtype)
            idx_1dim = torch.ones(n, 1, h, w, device='mps', dtype=torch.int64)
            torch.max(x, dim=1, keepdim=True, out=(y_1dim, idx_1dim))
            refy_1dim, refidx_1dim = torch.max(cpu_x, keepdim=True, dim=1)
            self.assertEqual(y_1dim, refy_1dim)
            self.assertEqual(idx_1dim, refidx_1dim)

            y_2 = torch.ones(n, c, w, device='mps', dtype=dtype)
            idx_2 = torch.ones(n, c, w, device='mps', dtype=torch.int64)
            torch.max(x, dim=2, out=(y_2, idx_2))
            refy_2, refidx_2 = torch.max(cpu_x, dim=2)
            self.assertEqual(y_2, refy_2)
            self.assertEqual(idx_2, refidx_2)

            y_2dim = torch.ones(n, c, 1, w, device='mps', dtype=dtype)
            idx_2dim = torch.ones(n, c, 1, w, device='mps', dtype=torch.int64)
            torch.max(x, dim=2, keepdim=True, out=(y_2dim, idx_2dim))
            refy_2dim, refidx_2dim = torch.max(cpu_x, dim=2, keepdim=True,)
            self.assertEqual(y_2dim, refy_2dim)
            self.assertEqual(idx_2dim, refidx_2dim)

            y_3 = torch.ones(n, c, h, device='mps', dtype=dtype)
            idx_3 = torch.ones(n, c, h, device='mps', dtype=torch.int64)
            torch.max(x, dim=3, out=(y_3, idx_3))
            refy_3, refidx_3 = torch.max(cpu_x, dim=3)
            self.assertEqual(y_3, refy_3)
            self.assertEqual(idx_3, refidx_3)

            y_3dim = torch.ones(n, c, h, 1, device='mps', dtype=dtype)
            idx_3dim = torch.ones(n, c, h, 1, device='mps', dtype=torch.int64)
            torch.max(x, dim=3, keepdim=True, out=(y_3dim, idx_3dim))
            refy_3dim, refidx_3dim = torch.max(cpu_x, dim=3, keepdim=True,)
            self.assertEqual(y_3dim, refy_3dim)
            self.assertEqual(idx_3dim, refidx_3dim)

        helper(2, 8, 4, 5, torch.float32)
        helper(2, 8, 4, 5, torch.int32)
        # helper(2, 8, 4, 5, torch.int64)

    def test_any(self):
        def helper(shape):
            input_xs = []
            prod = 1

            for i in range(len(shape)):
                prod *= shape[i]
            input_xs.append(torch.randn(prod, dtype=torch.float).reshape(shape))
            input_xs.append(torch.arange(0, prod, dtype=torch.float).reshape(shape))
            input_xs.append(torch.ones(prod, dtype=torch.float).reshape(shape))
            input_xs.append(torch.zeros(prod, dtype=torch.float).reshape(shape))
            input_xs.append(torch.arange(0, prod, dtype=torch.int).reshape(shape))
            input_xs.append(torch.ones(prod, dtype=torch.int).reshape(shape))
            input_xs.append(torch.zeros(prod, dtype=torch.int).reshape(shape))
            input_xs.append(torch.arange(0, prod, dtype=torch.int).reshape(shape).bool())
            input_xs.append(torch.ones(prod, dtype=torch.int).reshape(shape).bool())
            input_xs.append(torch.zeros(prod, dtype=torch.int).reshape(shape).bool())

            for i, cpu_x in enumerate(input_xs):
                x = cpu_x.detach().clone().to('mps')
                y = torch.any(x)
                ref_y = torch.any(cpu_x)
                self.assertEqual(y, ref_y)

                y_0 = torch.any(x, dim=0)
                refy_0 = torch.any(cpu_x, dim=0)
                self.assertEqual(y_0, refy_0)

                y_0dim = torch.any(x, dim=0, keepdim=True)
                refy_0dim = torch.any(cpu_x, dim=0, keepdim=True)
                self.assertEqual(y_0dim, refy_0dim)

                y_0dim = torch.any(x, dim=0, keepdim=True)
                refy_0dim = torch.any(cpu_x, dim=0, keepdim=True)
                self.assertEqual(y_0dim, refy_0dim)

                y_1 = torch.any(x, dim=1)
                refy_1 = torch.any(cpu_x, dim=1)
                self.assertEqual(y_1, refy_1)

                y_1dim = torch.any(x, dim=1, keepdim=True)
                refy_1dim = torch.any(cpu_x, dim=1, keepdim=True)
                self.assertEqual(y_1dim, refy_1dim)

                if (len(shape) > 2):
                    y_2 = torch.any(x, dim=2)
                    refy_2 = torch.any(cpu_x, dim=2)
                    self.assertEqual(y_2, refy_2)

                    y_2dim = torch.any(x, dim=2, keepdim=True)
                    refy_2dim = torch.any(cpu_x, dim=2, keepdim=True)
                    self.assertEqual(y_2dim, refy_2dim)

                    y_3 = torch.any(x, dim=3)
                    refy_3 = torch.any(cpu_x, dim=3)
                    self.assertEqual(y_3, refy_3)

                    y_3dim = torch.any(x, dim=3, keepdim=True)
                    refy_3dim = torch.any(cpu_x, dim=3, keepdim=True)
                    self.assertEqual(y_3dim, refy_3dim)
        helper((1, 1, 1, 1))
        helper((1, 1, 3, 3))
        helper((7, 13))
        helper((2, 8, 4, 5))

    def test_all(self):
        def helper(shape):
            input_xs = []
            prod = 1

            for i in range(len(shape)):
                prod *= shape[i]
            input_xs.append(torch.randn(prod, dtype=torch.float).reshape(shape))
            input_xs.append(torch.arange(0, prod, dtype=torch.float).reshape(shape))
            input_xs.append(torch.ones(prod, dtype=torch.float).reshape(shape))
            input_xs.append(torch.zeros(prod, dtype=torch.float).reshape(shape))
            input_xs.append(torch.arange(0, prod, dtype=torch.int).reshape(shape))
            input_xs.append(torch.ones(prod, dtype=torch.int).reshape(shape))
            input_xs.append(torch.zeros(prod, dtype=torch.int).reshape(shape))
            input_xs.append(torch.arange(0, prod, dtype=torch.int).reshape(shape).bool())
            input_xs.append(torch.ones(prod, dtype=torch.int).reshape(shape).bool())
            input_xs.append(torch.zeros(prod, dtype=torch.int).reshape(shape).bool())

            for i, cpu_x in enumerate(input_xs):
                x = cpu_x.detach().clone().to('mps')
                y = torch.all(x)
                ref_y = torch.all(cpu_x)
                self.assertEqual(y, ref_y)

                y_0 = torch.all(x, dim=0)
                refy_0 = torch.all(cpu_x, dim=0)
                self.assertEqual(y_0, refy_0)

                y_0dim = torch.all(x, dim=0, keepdim=True)
                refy_0dim = torch.all(cpu_x, dim=0, keepdim=True)
                self.assertEqual(y_0dim, refy_0dim)

                y_0dim = torch.all(x, dim=0, keepdim=True)
                refy_0dim = torch.all(cpu_x, dim=0, keepdim=True)
                self.assertEqual(y_0dim, refy_0dim)

                y_1 = torch.all(x, dim=1)
                refy_1 = torch.all(cpu_x, dim=1)
                self.assertEqual(y_1, refy_1)

                y_1dim = torch.all(x, dim=1, keepdim=True)
                refy_1dim = torch.all(cpu_x, dim=1, keepdim=True)
                self.assertEqual(y_1dim, refy_1dim)
                if (len(shape) > 2):
                    y_2 = torch.all(x, dim=2)
                    refy_2 = torch.all(cpu_x, dim=2)
                    self.assertEqual(y_2, refy_2)

                    y_2dim = torch.all(x, dim=2, keepdim=True)
                    refy_2dim = torch.all(cpu_x, dim=2, keepdim=True)
                    self.assertEqual(y_2dim, refy_2dim)

                    y_3 = torch.all(x, dim=3)
                    refy_3 = torch.all(cpu_x, dim=3)
                    self.assertEqual(y_3, refy_3)

                    y_3dim = torch.all(x, dim=3, keepdim=True)
                    refy_3dim = torch.all(cpu_x, dim=3, keepdim=True)
                    self.assertEqual(y_3dim, refy_3dim)

        helper((1, 1, 1, 1))
        helper((1, 1, 3, 3))
        helper((7, 13))
        helper((2, 8, 4, 5))

    # Test forward min
    def test_min_el(self):
        def helper(n, c, h, w):
            cpu_x = torch.randn(n, c, h, w, device='cpu', dtype=torch.float, requires_grad=False)
            x = cpu_x.detach().clone().to('mps')

            y = torch.min(x)
            ref_y = torch.min(cpu_x)
            self.assertEqual(y, ref_y)

            y_0, idx_0 = torch.min(x, dim=0)
            refy_0, refidx_0 = torch.min(cpu_x, dim=0)
            self.assertEqual(y_0, refy_0)
            self.assertEqual(idx_0, refidx_0)

            y_0 = torch.ones(c, h, w, device='mps', dtype=torch.float)
            idx_0 = torch.ones(c, h, w, device='mps', dtype=torch.int64)
            torch.min(x, dim=0, out=(y_0, idx_0))
            refy_0, refidx_0 = torch.min(cpu_x, dim=0)
            self.assertEqual(y_0, refy_0)
            self.assertEqual(idx_0, refidx_0)

            y_0dim, idx_0dim = torch.min(x, dim=0, keepdim=True)
            refy_0dim, refidx_0dim = torch.min(cpu_x, dim=0, keepdim=True)
            self.assertEqual(y_0dim, refy_0dim)
            self.assertEqual(idx_0dim, refidx_0dim)

            y_0dim = torch.ones(1, c, h, w, device='mps', dtype=torch.float)
            idx_0dim = torch.ones(1, c, h, w, device='mps', dtype=torch.int64)
            torch.min(x, dim=0, keepdim=True, out=(y_0dim, idx_0dim))
            refy_0dim, refidx_0dim = torch.min(cpu_x, dim=0, keepdim=True)
            self.assertEqual(y_0dim, refy_0dim)
            self.assertEqual(idx_0dim, refidx_0dim)

            y_1, idx_1 = torch.min(x, dim=1)
            refy_1, refidx_1 = torch.min(cpu_x, dim=1)
            self.assertEqual(y_1, refy_1)
            self.assertEqual(idx_1, refidx_1)

            y_1 = torch.ones(n, h, w, device='mps', dtype=torch.float)
            idx_1 = torch.ones(n, h, w, device='mps', dtype=torch.int64)
            torch.min(x, dim=1, out=(y_1, idx_1))
            refy_1, refidx_1 = torch.min(cpu_x, dim=1)
            self.assertEqual(y_1, refy_1)
            self.assertEqual(idx_1, refidx_1)

            y_1dim, idx_1dim = torch.min(x, dim=1, keepdim=True)
            refy_1dim, refidx_1dim = torch.min(cpu_x, dim=1, keepdim=True)
            self.assertEqual(y_1dim, refy_1dim)
            self.assertEqual(idx_1dim, refidx_1dim)

            y_1dim = torch.ones(n, 1, h, w, device='mps', dtype=torch.float)
            idx_1dim = torch.ones(n, 1, h, w, device='mps', dtype=torch.int64)
            torch.min(x, dim=1, keepdim=True, out=(y_1dim, idx_1dim))
            refy_1dim, refidx_1dim = torch.min(cpu_x, keepdim=True, dim=1)
            self.assertEqual(y_1dim, refy_1dim)
            self.assertEqual(idx_1dim, refidx_1dim)

            y_2, idx_2 = torch.min(x, dim=2)
            refy_2, refidx_2 = torch.min(cpu_x, dim=2)
            self.assertEqual(y_2, refy_2)
            self.assertEqual(idx_2, refidx_2)

            y_2 = torch.ones(n, c, w, device='mps', dtype=torch.float)
            idx_2 = torch.ones(n, c, w, device='mps', dtype=torch.int64)
            torch.min(x, dim=2, out=(y_2, idx_2))
            refy_2, refidx_2 = torch.min(cpu_x, dim=2)
            self.assertEqual(y_2, refy_2)
            self.assertEqual(idx_2, refidx_2)

            y_2dim, idx_2dim = torch.min(x, dim=2, keepdim=True)
            refy_2dim, refidx_2dim = torch.min(cpu_x, dim=2, keepdim=True)
            self.assertEqual(y_2dim, refy_2dim)
            self.assertEqual(idx_2dim, refidx_2dim)

            y_2dim = torch.ones(n, c, 1, w, device='mps', dtype=torch.float)
            idx_2dim = torch.ones(n, c, 1, w, device='mps', dtype=torch.int64)
            torch.min(x, dim=2, keepdim=True, out=(y_2dim, idx_2dim))
            refy_2dim, refidx_2dim = torch.min(cpu_x, dim=2, keepdim=True,)
            self.assertEqual(y_2dim, refy_2dim)
            self.assertEqual(idx_2dim, refidx_2dim)

            y_3, idx_3 = torch.min(x, dim=3)
            refy_3, refidx_3 = torch.min(cpu_x, dim=3)
            self.assertEqual(y_3, refy_3)
            self.assertEqual(idx_3, refidx_3)

            y_3 = torch.ones(n, c, h, device='mps', dtype=torch.float)
            idx_3 = torch.ones(n, c, h, device='mps', dtype=torch.int64)
            torch.min(x, dim=3, out=(y_3, idx_3))
            refy_3, refidx_3 = torch.min(cpu_x, dim=3)
            self.assertEqual(y_3, refy_3)
            self.assertEqual(idx_3, refidx_3)

            y_3dim, idx_3dim = torch.min(x, dim=3, keepdim=True)
            refy_3dim, refidx_3dim = torch.min(cpu_x, dim=3, keepdim=True)
            self.assertEqual(y_3dim, refy_3dim)
            self.assertEqual(idx_3dim, refidx_3dim)

            y_3dim = torch.ones(n, c, h, 1, device='mps', dtype=torch.float)
            idx_3dim = torch.ones(n, c, h, 1, device='mps', dtype=torch.int64)
            torch.min(x, dim=3, keepdim=True, out=(y_3dim, idx_3dim))
            refy_3dim, refidx_3dim = torch.min(cpu_x, dim=3, keepdim=True,)
            self.assertEqual(y_3dim, refy_3dim)
            self.assertEqual(idx_3dim, refidx_3dim)

        helper(2, 8, 4, 5)

    # Test forward sum
    def test_sum(self):
        def helper(n, c, h, w, dtype=torch.float32):
            cpu_x = None
            x = None
            if(dtype not in [torch.float32, torch.bool]):
                cpu_x = torch.randint(50, (n, c, h, w), device='cpu', dtype=dtype, requires_grad=False)
                x = cpu_x.detach().clone().to('mps')
            elif (dtype == torch.bool):
                cpu_x = torch.randint(2, (n, c, h, w), device='cpu', dtype=dtype, requires_grad=False)
                x = cpu_x.detach().clone().to('mps')
            else:
                cpu_x = torch.randn(n, c, h, w, device='cpu', dtype=dtype, requires_grad=True)
                x = cpu_x.detach().clone().to('mps').requires_grad_()

            all_sum = torch.sum(x)
            all_sum_cpu = torch.sum(cpu_x)

            self.assertEqual(all_sum, all_sum_cpu)

            nil_dim_sum = torch.sum(x, dim=[])
            nil_dim_sum_cpu = torch.sum(cpu_x, dim=[])

            self.assertEqual(nil_dim_sum, nil_dim_sum_cpu)

            nil_dim_sum_keepdim = torch.sum(x, dim=[], keepdim=True)
            nil_dim_sum_cpu_keepdim = torch.sum(cpu_x, dim=[], keepdim=True)

            self.assertEqual(nil_dim_sum_keepdim, nil_dim_sum_cpu_keepdim)

            zero_dim_sum = torch.sum(x, dim=[0])
            zero_dim_sum_cpu = torch.sum(cpu_x, dim=[0])

            self.assertEqual(zero_dim_sum, zero_dim_sum_cpu)

            zero_dim_sum_keepdim = torch.sum(x, dim=[0], keepdim=True)
            zero_dim_sum_cpu_keepdim = torch.sum(cpu_x, dim=[0], keepdim=True)

            self.assertEqual(zero_dim_sum_keepdim, zero_dim_sum_cpu_keepdim)

            zero_one_dim_sum = torch.sum(x, dim=[0, 1])
            zero_one_dim_sum_cpu = torch.sum(cpu_x, dim=[0, 1])

            self.assertEqual(zero_one_dim_sum, zero_one_dim_sum_cpu)

            zero_one_dim_sum_keepdim = torch.sum(x, dim=[0, 1], keepdim=True)
            zero_one_dim_sum_cpu_keepdim = torch.sum(cpu_x, dim=[0, 1], keepdim=True)

            self.assertEqual(zero_one_dim_sum_keepdim, zero_one_dim_sum_cpu_keepdim)

            two_three_dim_sum = torch.sum(x, dim=[2, 3])
            two_three_dim_sum_cpu = torch.sum(cpu_x, dim=[2, 3])

            self.assertEqual(two_three_dim_sum, two_three_dim_sum_cpu)

            two_three_keepdim_sum = torch.sum(x, dim=[2, 3], keepdim=True)
            two_three_dim_keepsum_cpu = torch.sum(cpu_x, dim=[2, 3], keepdim=True)

            self.assertEqual(two_three_keepdim_sum, two_three_dim_keepsum_cpu)

        helper(2, 8, 4, 5)
        helper(2, 8, 4, 5, dtype=torch.int32)
        helper(2, 8, 4, 5, dtype=torch.int64)
        helper(2, 8, 4, 5, dtype=torch.bool)

    # Test forward prod
    def test_prod(self):
        def helper(shape, dtype=torch.float32):
            cpu_x = None
            x = None
            if(dtype not in [torch.float32, torch.bool]):
                cpu_x = torch.randint(1, 6, shape, device='cpu', dtype=dtype, requires_grad=False)
                x = cpu_x.detach().clone().to('mps')
            elif (dtype == torch.bool):
                cpu_x = torch.randint(2, shape, device='cpu', dtype=dtype, requires_grad=False)
                x = cpu_x.detach().clone().to('mps')
            else:
                cpu_x = torch.randn(shape, device='cpu', dtype=dtype, requires_grad=True)
                x = cpu_x.detach().clone().to('mps').requires_grad_()

            all_prod = torch.prod(x)
            all_prod_cpu = torch.prod(cpu_x)

            self.assertEqual(all_prod, all_prod_cpu)

            for dim in range(len(shape)):
                dim_prod = torch.prod(x, dim=dim)
                dim_prod_cpu = torch.prod(cpu_x, dim=dim)

                self.assertEqual(dim_prod, dim_prod_cpu)

                dim_prod_keepdim = torch.prod(x, dim=dim, keepdim=True)
                dim_prod_cpu_keepdim = torch.prod(cpu_x, dim=dim, keepdim=True)

                self.assertEqual(dim_prod_keepdim, dim_prod_cpu_keepdim)

        for dtype in [torch.float32, torch.int32, torch.int64, torch.bool]:
            helper((2, 3), dtype)

    # Test forward mean
    def test_mean(self):
        def helper(n, c, h, w):
            cpu_x = torch.randn(n, c, h, w, device='cpu', dtype=torch.float, requires_grad=True)
            x = cpu_x.detach().clone().to('mps').requires_grad_()

            all_mean = torch.mean(x)
            all_mean_cpu = torch.mean(cpu_x)

            self.assertEqual(all_mean, all_mean_cpu)

            nil_dim_mean = torch.mean(x, dim=[])
            nil_dim_mean_cpu = torch.mean(cpu_x, dim=[])

            self.assertEqual(nil_dim_mean, nil_dim_mean_cpu)

            nil_dim_mean_keepdim = torch.mean(x, dim=[], keepdim=True)
            nil_dim_mean_cpu_keepdim = torch.mean(cpu_x, dim=[], keepdim=True)

            self.assertEqual(nil_dim_mean_keepdim, nil_dim_mean_cpu_keepdim)

            zero_dim_mean = torch.mean(x, dim=[0])
            zero_dim_mean_cpu = torch.mean(cpu_x, dim=[0])

            self.assertEqual(zero_dim_mean, zero_dim_mean_cpu)

            zero_dim_mean_keepdim = torch.mean(x, dim=[0], keepdim=True)
            zero_dim_mean_cpu_keepdim = torch.mean(cpu_x, dim=[0], keepdim=True)

            self.assertEqual(zero_dim_mean_keepdim, zero_dim_mean_cpu_keepdim)

            zero_one_dim_mean = torch.mean(x, dim=[0, 1])
            zero_one_dim_mean_cpu = torch.mean(cpu_x, dim=[0, 1])

            self.assertEqual(zero_one_dim_mean, zero_one_dim_mean_cpu)

            zero_one_dim_mean_keepdim = torch.mean(x, dim=[0, 1], keepdim=True)
            zero_one_dim_mean_cpu_keepdim = torch.mean(cpu_x, dim=[0, 1], keepdim=True)

            self.assertEqual(zero_one_dim_mean_keepdim, zero_one_dim_mean_cpu_keepdim)

            two_three_dim_mean = torch.mean(x, dim=[2, 3])
            two_three_dim_mean_cpu = torch.mean(cpu_x, dim=[2, 3])

            self.assertEqual(two_three_dim_mean, two_three_dim_mean_cpu)

            two_three_keepdim_mean = torch.mean(x, dim=[2, 3], keepdim=True)
            two_three_dim_keepmean_cpu = torch.mean(cpu_x, dim=[2, 3], keepdim=True)

            self.assertEqual(two_three_keepdim_mean, two_three_dim_keepmean_cpu)

        helper(2, 8, 4, 5)

    # Test std
    def test_std(self):
        def helper(shape):
            cpu_x = torch.randn(shape, device='cpu', dtype=torch.float, requires_grad=False)
            x = cpu_x.detach().clone().to('mps')

            all_std = torch.std(x, unbiased=False)
            all_std_cpu = torch.std(cpu_x, unbiased=False)

            self.assertEqual(all_std, all_std_cpu)

            nil_dim_std = torch.std(x, dim=[], unbiased=False)
            nil_dim_std_cpu = torch.std(cpu_x, dim=[], unbiased=False)

            self.assertEqual(nil_dim_std, nil_dim_std_cpu)

            nil_dim_std_keepdim = torch.std(x, dim=[], keepdim=True, unbiased=False)
            nil_dim_std_cpu_keepdim = torch.std(cpu_x, dim=[], keepdim=True, unbiased=False)

            self.assertEqual(nil_dim_std_keepdim, nil_dim_std_cpu_keepdim)

            zero_dim_std = torch.std(x, dim=[0], unbiased=False)
            zero_dim_std_cpu = torch.std(cpu_x, dim=[0], unbiased=False)

            self.assertEqual(zero_dim_std, zero_dim_std_cpu)

            zero_dim_std_keepdim = torch.std(x, dim=[0], keepdim=True, unbiased=False)
            zero_dim_std_cpu_keepdim = torch.std(cpu_x, dim=[0], keepdim=True, unbiased=False)

            self.assertEqual(zero_dim_std_keepdim, zero_dim_std_cpu_keepdim)

            zero_one_dim_std = torch.std(x, dim=[0, 1], unbiased=False)
            zero_one_dim_std_cpu = torch.std(cpu_x, dim=[0, 1], unbiased=False)

            self.assertEqual(zero_one_dim_std, zero_one_dim_std_cpu)

            zero_one_dim_std_keepdim = torch.std(x, dim=[0, 1], keepdim=True, unbiased=False)
            zero_one_dim_std_cpu_keepdim = torch.std(cpu_x, dim=[0, 1], keepdim=True, unbiased=False)

            self.assertEqual(zero_one_dim_std_keepdim, zero_one_dim_std_cpu_keepdim)

            two_three_dim_std = torch.std(x, dim=[2, 3], unbiased=False)
            two_three_dim_std_cpu = torch.std(cpu_x, dim=[2, 3], unbiased=False)

            self.assertEqual(two_three_dim_std, two_three_dim_std_cpu)

            two_three_keepdim_std = torch.std(x, dim=[2, 3], keepdim=True, unbiased=False)
            two_three_dim_keepstd_cpu = torch.std(cpu_x, dim=[2, 3], keepdim=True, unbiased=False)

            self.assertEqual(two_three_keepdim_std, two_three_dim_keepstd_cpu)

            all_std = torch.std(x, unbiased=True)
            all_std_cpu = torch.std(cpu_x, unbiased=True)

            self.assertEqual(all_std, all_std_cpu)

            nil_dim_std = torch.std(x, dim=[], unbiased=True)
            nil_dim_std_cpu = torch.std(cpu_x, dim=[], unbiased=True)

            self.assertEqual(nil_dim_std, nil_dim_std_cpu)

            nil_dim_std_keepdim = torch.std(x, dim=[], keepdim=True, unbiased=True)
            nil_dim_std_cpu_keepdim = torch.std(cpu_x, dim=[], keepdim=True, unbiased=True)

            self.assertEqual(nil_dim_std_keepdim, nil_dim_std_cpu_keepdim)

            zero_dim_std = torch.std(x, dim=[0], unbiased=True)
            zero_dim_std_cpu = torch.std(cpu_x, dim=[0], unbiased=True)

            self.assertEqual(zero_dim_std, zero_dim_std_cpu)

            zero_dim_std_keepdim = torch.std(x, dim=[0], keepdim=True, unbiased=True)
            zero_dim_std_cpu_keepdim = torch.std(cpu_x, dim=[0], keepdim=True, unbiased=True)

            self.assertEqual(zero_dim_std_keepdim, zero_dim_std_cpu_keepdim)

            zero_one_dim_std = torch.std(x, dim=[0, 1], unbiased=True)
            zero_one_dim_std_cpu = torch.std(cpu_x, dim=[0, 1], unbiased=True)

            self.assertEqual(zero_one_dim_std, zero_one_dim_std_cpu)

            zero_one_dim_std_keepdim = torch.std(x, dim=[0, 1], keepdim=True, unbiased=True)
            zero_one_dim_std_cpu_keepdim = torch.std(cpu_x, dim=[0, 1], keepdim=True, unbiased=True)

            self.assertEqual(zero_one_dim_std_keepdim, zero_one_dim_std_cpu_keepdim)

            two_three_dim_std = torch.std(x, dim=[2, 3], unbiased=True)
            two_three_dim_std_cpu = torch.std(cpu_x, dim=[2, 3], unbiased=True)

            self.assertEqual(two_three_dim_std, two_three_dim_std_cpu)

            two_three_keepdim_std = torch.std(x, dim=[2, 3], keepdim=True, unbiased=True)
            two_three_dim_keepstd_cpu = torch.std(cpu_x, dim=[2, 3], keepdim=True, unbiased=True)

            self.assertEqual(two_three_keepdim_std, two_three_dim_keepstd_cpu)

        helper((4, 5, 6, 7))

    # Test var
    def test_var(self):
        def helper(shape):
            cpu_x = torch.randn(shape, device='cpu', dtype=torch.float, requires_grad=False)
            x = cpu_x.detach().clone().to('mps')

            all_var = torch.var(x, unbiased=False)
            all_var_cpu = torch.var(cpu_x, unbiased=False)

            self.assertEqual(all_var, all_var_cpu)

            nil_dim_var = torch.var(x, dim=[], unbiased=False)
            nil_dim_var_cpu = torch.var(cpu_x, dim=[], unbiased=False)

            self.assertEqual(nil_dim_var, nil_dim_var_cpu)

            nil_dim_var_keepdim = torch.var(x, dim=[], keepdim=True, unbiased=False)
            nil_dim_var_cpu_keepdim = torch.var(cpu_x, dim=[], keepdim=True, unbiased=False)

            self.assertEqual(nil_dim_var_keepdim, nil_dim_var_cpu_keepdim)

            zero_dim_var = torch.var(x, dim=[0], unbiased=False)
            zero_dim_var_cpu = torch.var(cpu_x, dim=[0], unbiased=False)

            self.assertEqual(zero_dim_var, zero_dim_var_cpu)

            zero_dim_var_keepdim = torch.var(x, dim=[0], keepdim=True, unbiased=False)
            zero_dim_var_cpu_keepdim = torch.var(cpu_x, dim=[0], keepdim=True, unbiased=False)

            self.assertEqual(zero_dim_var_keepdim, zero_dim_var_cpu_keepdim)

            zero_one_dim_var = torch.var(x, dim=[0, 1], unbiased=False)
            zero_one_dim_var_cpu = torch.var(cpu_x, dim=[0, 1], unbiased=False)

            self.assertEqual(zero_one_dim_var, zero_one_dim_var_cpu)

            zero_one_dim_var_keepdim = torch.var(x, dim=[0, 1], keepdim=True, unbiased=False)
            zero_one_dim_var_cpu_keepdim = torch.var(cpu_x, dim=[0, 1], keepdim=True, unbiased=False)

            self.assertEqual(zero_one_dim_var_keepdim, zero_one_dim_var_cpu_keepdim)

            two_three_dim_var = torch.var(x, dim=[2, 3], unbiased=False)
            two_three_dim_var_cpu = torch.var(cpu_x, dim=[2, 3], unbiased=False)

            self.assertEqual(two_three_dim_var, two_three_dim_var_cpu)

            two_three_keepdim_var = torch.var(x, dim=[2, 3], keepdim=True, unbiased=False)
            two_three_dim_keepvar_cpu = torch.var(cpu_x, dim=[2, 3], keepdim=True, unbiased=False)

            self.assertEqual(two_three_keepdim_var, two_three_dim_keepvar_cpu)

            all_var = torch.var(x, unbiased=True)
            all_var_cpu = torch.var(cpu_x, unbiased=True)

            self.assertEqual(all_var, all_var_cpu)

            nil_dim_var = torch.var(x, dim=[], unbiased=True)
            nil_dim_var_cpu = torch.var(cpu_x, dim=[], unbiased=True)

            self.assertEqual(nil_dim_var, nil_dim_var_cpu)

            nil_dim_var_keepdim = torch.var(x, dim=[], keepdim=True, unbiased=True)
            nil_dim_var_cpu_keepdim = torch.var(cpu_x, dim=[], keepdim=True, unbiased=True)

            self.assertEqual(nil_dim_var_keepdim, nil_dim_var_cpu_keepdim)

            zero_dim_var = torch.var(x, dim=[0], unbiased=True)
            zero_dim_var_cpu = torch.var(cpu_x, dim=[0], unbiased=True)

            self.assertEqual(zero_dim_var, zero_dim_var_cpu)

            zero_dim_var_keepdim = torch.var(x, dim=[0], keepdim=True, unbiased=True)
            zero_dim_var_cpu_keepdim = torch.var(cpu_x, dim=[0], keepdim=True, unbiased=True)

            self.assertEqual(zero_dim_var_keepdim, zero_dim_var_cpu_keepdim)

            zero_one_dim_var = torch.var(x, dim=[0, 1], unbiased=True)
            zero_one_dim_var_cpu = torch.var(cpu_x, dim=[0, 1], unbiased=True)

            self.assertEqual(zero_one_dim_var, zero_one_dim_var_cpu)

            zero_one_dim_var_keepdim = torch.var(x, dim=[0, 1], keepdim=True, unbiased=True)
            zero_one_dim_var_cpu_keepdim = torch.var(cpu_x, dim=[0, 1], keepdim=True, unbiased=True)

            self.assertEqual(zero_one_dim_var_keepdim, zero_one_dim_var_cpu_keepdim)

            two_three_dim_var = torch.var(x, dim=[2, 3], unbiased=True)
            two_three_dim_var_cpu = torch.var(cpu_x, dim=[2, 3], unbiased=True)

            self.assertEqual(two_three_dim_var, two_three_dim_var_cpu)

            two_three_keepdim_var = torch.var(x, dim=[2, 3], keepdim=True, unbiased=True)
            two_three_dim_keepvar_cpu = torch.var(cpu_x, dim=[2, 3], keepdim=True, unbiased=True)

            self.assertEqual(two_three_keepdim_var, two_three_dim_keepvar_cpu)

        helper((4, 5, 6, 7))

    # Test forward amax
    def test_amax(self):
        def helper(shape, dim, keepdim):
            cpu_x = torch.randn(shape, device='cpu', dtype=torch.float, requires_grad=True)
            x = cpu_x.detach().clone().to('mps').requires_grad_()

            result = torch.amax(x, dim=dim, keepdim=keepdim)
            result_cpu = torch.amax(cpu_x, dim=dim, keepdim=keepdim)

            cpu_grad = torch.randn(result_cpu.shape)
            grad = cpu_grad.to('mps')

            result_cpu.backward(gradient=cpu_grad)
            result.backward(gradient=grad)

            self.assertEqual(result, result_cpu)
            self.assertEqual(x.grad, cpu_x.grad)

        for dim in ([], [0], [0, 1], [2, 3]):
            for keepdim in [False, True]:
                helper((2, 8, 4, 5), dim, keepdim)

    # Test forward amin
    def test_amin(self):
        def helper(shape, dim, keepdim):
            cpu_x = torch.randn(shape, device='cpu', dtype=torch.float, requires_grad=True)
            x = cpu_x.detach().clone().to('mps').requires_grad_()

            result = torch.amin(x, dim=dim, keepdim=keepdim)
            result_cpu = torch.amin(cpu_x, dim=dim, keepdim=keepdim)

            cpu_grad = torch.randn(result_cpu.shape)
            grad = cpu_grad.to('mps')

            result_cpu.backward(gradient=cpu_grad)
            result.backward(gradient=grad)

            self.assertEqual(result, result_cpu)
            self.assertEqual(x.grad, cpu_x.grad)

        for dim in ([], [0], [0, 1], [2, 3]):
            for keepdim in [False, True]:
                helper((2, 8, 4, 5), dim, keepdim)

    # Test minimum and maximum
    def test_minimum_maximum(self):
        def helper(n, c, h, w):
            cpu_x = torch.randn(n, c, h, w, device='cpu', dtype=torch.float, requires_grad=False)
            cpu_y = torch.randn(n, c, h, w, device='cpu', dtype=torch.float, requires_grad=False)
            mps_x = cpu_x.detach().clone().to('mps')
            mps_y = cpu_y.detach().clone().to('mps')

            minimum_result_cpu = torch.minimum(cpu_x, cpu_y)
            minimum_result_mps = torch.minimum(mps_x, mps_y)
            self.assertEqual(minimum_result_cpu, minimum_result_mps)

            maximum_result_cpu = torch.maximum(cpu_x, cpu_y)
            maximum_result_mps = torch.maximum(mps_x, mps_y)
            self.assertEqual(maximum_result_cpu, maximum_result_mps)

        helper(1, 1, 4, 5)

    # Test clamp_min
    def test_clamp_min(self):
        def helper(n, c, h, w):
            cpu_x = torch.randn(n, c, h, w, device='cpu', dtype=torch.float, requires_grad=False)
            x = cpu_x.detach().clone().to('mps')

            cpu_min_t = torch.randn(n, c, h, w, device='cpu', dtype=torch.float, requires_grad=False)
            min_t = cpu_min_t.detach().clone().to('mps')

            clamp_min_result = torch.clamp_min(x, min=5.0)
            clamp_min_result_cpu = torch.clamp_min(cpu_x, min=5.0)

            self.assertEqual(clamp_min_result, clamp_min_result_cpu)

            clamp_min_t_result = torch.clamp_min(x, min=min_t)
            clamp_min_t_result_cpu = torch.clamp_min(cpu_x, min=cpu_min_t)

            self.assertEqual(clamp_min_t_result, clamp_min_t_result_cpu)

        helper(2, 8, 4, 5)

    # Test clamp_max

    def test_clamp_max(self):
        def helper(n, c, h, w):
            cpu_x = torch.randn(n, c, h, w, device='cpu', dtype=torch.float, requires_grad=False)
            x = cpu_x.detach().clone().to('mps')

            cpu_max_t = torch.randn(n, c, h, w, device='cpu', dtype=torch.float, requires_grad=False)
            max_t = cpu_max_t.detach().clone().to('mps')

            clamp_max_result = torch.clamp_max(x, max=100.0)
            clamp_max_result_cpu = torch.clamp_max(cpu_x, max=100.0)

            self.assertEqual(clamp_max_result, clamp_max_result_cpu)

            clamp_max_t_result = torch.clamp_max(x, max=max_t)
            clamp_max_t_result_cpu = torch.clamp_max(cpu_x, max=cpu_max_t)

            self.assertEqual(clamp_max_t_result, clamp_max_t_result_cpu)

        helper(2, 8, 4, 5)

    # Test clamp
    def test_clamp(self):
        def helper(n, c, h, w):
            import numpy as np
            upper_bound = 1000
            half_upper_bound = upper_bound / 2

            # x=[0..1000)
            x_arr = upper_bound * np.random.random_sample(size=(n, c, h, w)).astype(np.float32)
            cpu_x = torch.tensor(x_arr, device='cpu', dtype=torch.float, requires_grad=False)
            x = cpu_x.detach().clone().to('mps')

            # x=[0..500)
            min_arr = half_upper_bound * np.random.random_sample(size=(n, c, h, w)).astype(np.float32)
            cpu_min_t = torch.tensor(min_arr, device='cpu', dtype=torch.float, requires_grad=False)
            min_t = cpu_min_t.detach().clone().to('mps')

            # x=[500..1000), to ensure max's are greater than mins
            max_arr = (half_upper_bound * np.random.random_sample(size=(n, c, h, w)).astype(np.float32)) + half_upper_bound
            cpu_max_t = torch.tensor(max_arr, device='cpu', dtype=torch.float, requires_grad=False)
            max_t = cpu_max_t.detach().clone().to('mps')

            # [200..600]: just an arbitrary range between [0..1000]
            clamp_result = torch.clamp(x, min=200.0, max=600.0)
            clamp_result_cpu = torch.clamp(cpu_x, min=200.0, max=600.0)
            self.assertEqual(clamp_result, clamp_result_cpu)

            # test optional scalar refs and cached graph keys by passing only max
            clamp_opt_result = torch.clamp(x, max=600.0)
            clamp_opt_result_cpu = torch.clamp(cpu_x, max=600.0)
            self.assertEqual(clamp_opt_result, clamp_opt_result_cpu)

            clamp_t_result = torch.clamp(x, min=min_t, max=max_t)
            clamp_t_result_cpu = torch.clamp(cpu_x, min=cpu_min_t, max=cpu_max_t)
            self.assertEqual(clamp_t_result, clamp_t_result_cpu)

            # test optional tensor refs and cached graph keys by passing only max
            clamp_topt_result = torch.clamp(x, max=max_t)
            clamp_topt_result_cpu = torch.clamp(cpu_x, max=cpu_max_t)
            self.assertEqual(clamp_topt_result, clamp_topt_result_cpu)

            # test inplace clamping
            x.clamp_(min=200.0, max=600.0)
            cpu_x.clamp_(min=200.0, max=600.0)
            self.assertEqual(cpu_x, x)

        helper(2, 8, 4, 5)

    def test_divmode(self):
        def helper(shape, rounding_mode):
            for dtype in [torch.float32]:
                cpu_x = torch.randn(shape, device='cpu', dtype=dtype, requires_grad=False)
                mps_x = cpu_x.detach().clone().to('mps')
                # clamp to avoid division by 0
                cpu_y = torch.randn(shape, device='cpu', dtype=dtype, requires_grad=False)
                mps_y = cpu_y.detach().clone().to('mps')

                result_div_cpu = torch.div(cpu_x, cpu_y, rounding_mode=rounding_mode)
                result_div_mps = torch.div(mps_x, mps_y, rounding_mode=rounding_mode)
                self.assertEqual(result_div_mps, result_div_cpu)

        helper((2, 8, 4, 5), None)
        helper((2, 8, 4, 5), "floor")
        helper((2, 8, 4, 5), "trunc")

    def test_rounding(self):
        def helper(shape):
            cpu_x = torch.randn(shape, device='cpu', dtype=torch.float, requires_grad=False)
            mps_x = cpu_x.detach().clone().to('mps')

            result_floor_cpu = torch.floor(cpu_x)
            result_floor_mps = torch.floor(mps_x)
            self.assertEqual(result_floor_mps, result_floor_cpu)

            result_ceil_cpu = torch.ceil(cpu_x)
            result_ceil_mps = torch.ceil(mps_x)
            self.assertEqual(result_ceil_mps, result_ceil_cpu)

            result_trunc_cpu = torch.trunc(cpu_x)
            result_trunc_mps = torch.trunc(mps_x)
            self.assertEqual(result_trunc_mps, result_trunc_cpu)

            result_round_cpu = torch.round(cpu_x)
            result_round_mps = torch.round(mps_x)
            self.assertEqual(result_round_mps, result_round_cpu)

        helper((2, 6, 3, 5))
        helper((2, 8, 4, 5))

    def test_expand(self):
        def helper(n, c):
            values = [[1.0], [4.0], [7.0]]
            cpu_x = torch.tensor(values, device='cpu')
            x = cpu_x.detach().clone().to('mps')

            strided_cpu = torch.as_strided(cpu_x, (3, 4), (1, 0))
            strided_mps = torch.as_strided(x, (3, 4), (1, 0))

            self.assertEqual(strided_mps, strided_cpu)

        helper(3, 1)

    def test_select(self):
        def helper(n, c):
            cpu_x = torch.randn(n, c, device='cpu', dtype=torch.float, requires_grad=True)
            x = cpu_x.detach().clone().to('mps').requires_grad_()

            strided_cpu = torch.as_strided(cpu_x, (3, 1), (3, 1))
            strided_mps = torch.as_strided(x, (3, 1), (3, 1))
            self.assertEqual(strided_mps, strided_cpu)

            strided_cpu = torch.as_strided(cpu_x, (1, 3), (3, 1))
            strided_mps = torch.as_strided(x, (1, 3), (3, 1))
            self.assertEqual(strided_mps, strided_cpu)

            strided_cpu = torch.as_strided(cpu_x, (3, 1), (3, 1), storage_offset=1)
            strided_mps = torch.as_strided(x, (3, 1), (3, 1), storage_offset=1)

            self.assertEqual(strided_mps, strided_cpu)

        helper(3, 3)

    def test_assert_topk(self):
        # here the k > 16 raises an error as expected
        with self.assertRaisesRegex(RuntimeError, "Currently topk on mps works only for k<=16"):
            xs = torch.arange(30).to('mps')
            xs.topk(30)
        # for k <= 16 it works fine
        ys_cpu = torch.arange(30)
        ys_mps = ys_cpu.to('mps')
        self.assertEqual(ys_cpu.topk(16), ys_mps.topk(16))

    def test_topk(self):
        def helper(shape):
            cpu_x = torch.randn(shape, device='cpu', dtype=torch.float, requires_grad=False)
            x = cpu_x.detach().clone().to('mps')
            for largest_val in [True, False]:
                if (type(shape) == tuple):
                    for curr_dim in range(0, len(shape)):
                        dim_size = shape[curr_dim]
                        for k in range(1, dim_size + 1):
                            topk_values, topk_indices = torch.topk(x, k, dim=curr_dim, largest=largest_val)
                            topk_values_cpu, topk_indices_cpu = torch.topk(cpu_x, k, dim=curr_dim, largest=largest_val)
                            self.assertEqual(topk_values, topk_values_cpu)
                            self.assertEqual(topk_indices, topk_indices_cpu)
                else:
                    for k in range(1, shape):
                        topk_values, topk_indices = torch.topk(x, k, dim=0, largest=largest_val)
                        topk_values_cpu, topk_indices_cpu = torch.topk(cpu_x, k, dim=0, largest=largest_val)
                        self.assertEqual(topk_values, topk_values_cpu)
                        self.assertEqual(topk_indices, topk_indices_cpu)

        helper(2)
        helper((5, 1))
        helper((1, 5))
        helper((5, 9, 7, 4))

    def test_upsample_nearest_exact2d(self):
        def helper(N, C, H, W):
            inputCPU = torch.arange(N * C * H * W, device='cpu', dtype=torch.float,
                                    requires_grad=True).reshape(N, C, H, W)
            inputCPU.retain_grad()
            inputMPS = inputCPU.detach().clone().to('mps').requires_grad_()

            outputCPU = torch.nn.functional.interpolate(inputCPU, size=(5, 5), mode='nearest-exact')
            outputMPS = torch.nn.functional.interpolate(inputMPS, size=(5, 5), mode='nearest-exact')

            self.assertEqual(outputCPU, outputMPS)

            outputCPU.backward(gradient=torch.full_like(outputCPU, 0.3))
            outputMPS.backward(gradient=torch.full_like(outputMPS, 0.3))

            self.assertEqual(inputCPU.grad, inputMPS.grad)

        helper(1, 1, 4, 4)
        helper(7, 5, 3, 2)

    def test_upsample_nearest2d(self):
        def helper(N, C, H, W):
            inputCPU = torch.arange(N * C * H * W, device='cpu', dtype=torch.float,
                                    requires_grad=True).reshape(N, C, H, W)
            inputCPU.retain_grad()
            inputMPS = inputCPU.detach().to('mps').requires_grad_()

            values = [1, 2, 5, 10, 40]

            for i in values:
                for j in values:
                    upsample_nearest2d = nn.UpsamplingNearest2d(scale_factor=(i, j))

                    outputCPU = upsample_nearest2d(inputCPU)
                    outputMPS = upsample_nearest2d(inputMPS)

                    self.assertEqual(outputCPU, outputMPS)
                    upsample_nearest2d = nn.UpsamplingNearest2d((i * H, j * W))

                    outputCPU = upsample_nearest2d(inputCPU)
                    outputMPS = upsample_nearest2d(inputMPS)

                    self.assertEqual(outputCPU, outputMPS)

                    outputCPU.backward(gradient=torch.full_like(outputCPU, 0.3))
                    outputMPS.backward(gradient=torch.full_like(outputMPS, 0.3))

                    self.assertEqual(inputCPU.grad, inputMPS.grad)

        helper(1, 1, 4, 4)
        helper(7, 5, 3, 2)

    def test_upsample_bilinear2d(self):
        def helper(N, C, H, W):
            inputCPU = torch.arange(N * C * H * W, device='cpu', dtype=torch.float,
                                    requires_grad=True).reshape(N, C, H, W)
            inputCPU.retain_grad()
            inputMPS = inputCPU.detach().clone().to('mps').requires_grad_()

            values = [1, 2, 5, 10, 40]

            for i in values:
                for j in values:
                    upsample_bilinear2d = nn.UpsamplingBilinear2d(scale_factor=(i, j))

                    outputCPU = upsample_bilinear2d(inputCPU)
                    outputMPS = upsample_bilinear2d(inputMPS)

                    self.assertEqual(outputCPU, outputMPS)

                    upsample_bilinear2d = nn.UpsamplingBilinear2d((i * H, j * W))

                    outputCPU = upsample_bilinear2d(inputCPU)
                    outputMPS = upsample_bilinear2d(inputMPS)

                    self.assertEqual(outputCPU, outputMPS)

                    outputCPU.backward(gradient=torch.full_like(outputCPU, 0.3))
                    outputMPS.backward(gradient=torch.full_like(outputMPS, 0.3))

                    self.assertEqual(inputCPU.grad, inputMPS.grad)

        helper(1, 1, 4, 4)
        helper(7, 5, 3, 2)

    # Test concat forward
    def test_cat1(self):
        def helper(shape_x, shape_y, shape_z):
            cpu_x = torch.randn(shape_x, device='cpu', dtype=torch.float, requires_grad=False)
            x = cpu_x.detach().clone().to('mps')

            cpu_y = torch.randn(shape_y, device='cpu', dtype=torch.float, requires_grad=False)
            y = cpu_y.detach().clone().to('mps')

            cpu_z = torch.randn(shape_z, device='cpu', dtype=torch.float, requires_grad=False)
            z = cpu_z.detach().clone().to('mps')

            cat = torch.cat([x, y, z], dim=1)
            cat_cpu = torch.cat([cpu_x, cpu_y, cpu_z], dim=1)

            self.assertEqual(cat, cat_cpu)

        helper([2, 2, 4, 5], [2, 3, 4, 5], [2, 5, 4, 5])
        # Empty test - Currently failing! Empty tensor not handled!
        # helper([0, 2, 4, 5], [2, 0, 4, 5], [2, 5, 0, 5])

    def test_pad(self):
        def helper(shape, padding, op):
            inputCPU = torch.randn(shape, device='cpu', dtype=torch.float, requires_grad=True)
            inputCPU.retain_grad()
            inputMPS = inputCPU.detach().clone().to('mps').requires_grad_()

            padCriteria = op(padding)
            outputCPU = padCriteria(inputCPU)
            outputMPS = padCriteria(inputMPS)
            self.assertEqual(outputCPU, outputMPS)

            # backward pass (chose 0.6 just to have the grad_output != 1)
            outputCPU.backward(gradient=torch.full_like(outputCPU, 0.6))
            outputMPS.backward(gradient=torch.full_like(outputMPS, 0.6))
            self.assertEqual(inputCPU.grad, inputMPS.grad)

        # 1D Padding
        helper((2, 4, 3), 2, nn.ReflectionPad1d)
        # verify if a change in shape of input would cause problems with graph caching
        helper((2, 4, 4), (1, 3), nn.ReflectionPad1d)
        # Replication 1D
        helper((2, 1, 6), 3, nn.ReplicationPad1d)

        # 2D Padding
        helper((1, 2, 3, 4), (1, 1, 2, 0), nn.ReflectionPad2d)
        # verify if a change in shape of input would cause problems with graph caching
        helper((2, 4, 3, 4), (1, 1, 2, 0), nn.ReflectionPad2d)
        # this should make the padding (2, 2, 2, 2)
        helper((2, 1, 6, 8), 2, nn.ReplicationPad2d)
        # verify if a change in shape of padding would cause problems with graph caching
        helper((2, 1, 6, 8), (2, 4, 3, 5), nn.ReplicationPad2d)

        # 3D Padding
        helper((2, 4, 6, 8, 4), (1, 3, 3, 5, 3, 4), nn.ReflectionPad3d)
        # verify if a change in shape of padding would cause problems with graph caching
        helper((2, 4, 6, 8, 4), (1, 3, 3, 5, 3, 4), nn.ReplicationPad3d)

    # Test stack forward
    def test_stack(self):
        # All shapes must be same
        def helper(shape):
            cpu_x = torch.randn(shape, device='cpu', dtype=torch.float, requires_grad=False)
            x = cpu_x.detach().clone().to('mps')

            cpu_y = torch.randn(shape, device='cpu', dtype=torch.float, requires_grad=False)
            y = cpu_y.detach().clone().to('mps')

            cpu_z = torch.randn(shape, device='cpu', dtype=torch.float, requires_grad=False)
            z = cpu_z.detach().clone().to('mps')

            stack = torch.stack([x, y, z], dim=1)
            stack_cpu = torch.stack([cpu_x, cpu_y, cpu_z], dim=1)

            self.assertEqual(stack, stack_cpu)

        helper([2, 8, 4, 5])
        # Empty test - Currently failing! Empty tensor not handled!
        # helper([0, 2, 4, 5])

    # Test abs
    def test_abs(self):
        def helper(shape):
            cpu_x = torch.randn(shape, device='cpu', dtype=torch.float, requires_grad=False)
            x = cpu_x.detach().clone().to('mps')

            abs_result = torch.abs(x)
            abs_result_cpu = torch.abs(cpu_x)

            self.assertEqual(abs_result, abs_result_cpu)

        helper((2, 8, 4, 5))

    def test_log(self):
        def helper(shape):
            cpu_x = torch.randn(shape, device='cpu', dtype=torch.float, requires_grad=False)
            x = cpu_x.detach().clone().to('mps')

            log_result = torch.log(x)
            log_result_cpu = torch.log(cpu_x)

            self.assertEqual(log_result, log_result_cpu)

        helper((2, 8, 4, 5))

    def test_log_ten(self):
        def helper(shape):
            cpu_x = torch.randn(shape, device='cpu', dtype=torch.float, requires_grad=False)
            x = cpu_x.detach().clone().to('mps')

            log_ten_result = torch.log10(x)
            log_ten_result_cpu = torch.log10(cpu_x)

            self.assertEqual(log_ten_result, log_ten_result_cpu)

        helper((2, 8, 4, 5))

    def test_log_two(self):
        def helper(shape):
            cpu_x = torch.randn(shape, device='cpu', dtype=torch.float, requires_grad=False)
            x = cpu_x.detach().clone().to('mps')

            log_two_result = torch.log2(x)
            log_two_result_cpu = torch.log2(cpu_x)

            self.assertEqual(log_two_result, log_two_result_cpu)

        helper((2, 8, 4, 5))

    def test_log1p(self):
        def helper(shape):
            cpu_x = torch.randn(shape, device='cpu', dtype=torch.float, requires_grad=False)
            x = cpu_x.detach().clone().to('mps')

            log_result = torch.log1p(x)
            log_result_cpu = torch.log1p(cpu_x)

            self.assertEqual(log_result, log_result_cpu)

        helper((2, 8, 4, 5))

    def test_logaddexp(self):
        def helper(shape):
            cpu_x = torch.randn(shape, device='cpu', dtype=torch.float, requires_grad=False)
            x = cpu_x.detach().clone().to('mps')

            cpu_y = torch.randn(shape, device='cpu', dtype=torch.float, requires_grad=False)
            y = cpu_y.detach().clone().to('mps')

            log_result = torch.logaddexp(x, y)
            log_result_cpu = torch.logaddexp(cpu_x, cpu_y)

            self.assertEqual(log_result, log_result_cpu)

        helper((2, 8, 4, 5))

    def test_logaddexp2(self):
        def helper(shape):
            cpu_x = torch.randn(shape, device='cpu', dtype=torch.float, requires_grad=False)
            x = cpu_x.detach().clone().to('mps')

            cpu_y = torch.randn(shape, device='cpu', dtype=torch.float, requires_grad=False)
            y = cpu_y.detach().clone().to('mps')

            log_result = torch.logaddexp2(x, y)
            log_result_cpu = torch.logaddexp2(cpu_x, cpu_y)

            self.assertEqual(log_result, log_result_cpu)

        helper((2, 8, 4, 5))

    # Test concat forward
    def test_cat2(self):

        def helper1(shape_x, shape_y, shape_z, shape_w):
            cpu_x = torch.randn(shape_x, device='cpu', dtype=torch.float, requires_grad=False)
            x = cpu_x.detach().clone().to('mps')

            cpu_y = torch.randn(shape_y, device='cpu', dtype=torch.float, requires_grad=False)
            y = cpu_y.detach().clone().to('mps')

            cpu_z = torch.randn(shape_z, device='cpu', dtype=torch.float, requires_grad=False)
            z = cpu_z.detach().clone().to('mps')

            cpu_w = torch.randn(shape_w, device='cpu', dtype=torch.float, requires_grad=False)
            w = cpu_w.detach().clone().to('mps')

            cat = torch.cat([x, y, z, w], dim=1)
            cat_cpu = torch.cat([cpu_x, cpu_y, cpu_z, cpu_w], dim=1)

            self.assertEqual(cat, cat_cpu)

        def helper(shape_x, shape_y, shape_z):
            cpu_x = torch.randn(shape_x, device='cpu', dtype=torch.float, requires_grad=False)
            x = cpu_x.detach().clone().to('mps')

            cpu_y = torch.randn(shape_y, device='cpu', dtype=torch.float, requires_grad=False)
            y = cpu_y.detach().clone().to('mps')

            cpu_z = torch.randn(shape_z, device='cpu', dtype=torch.float, requires_grad=False)
            z = cpu_z.detach().clone().to('mps')

            cat = torch.cat([x, y, z], dim=1)
            cat_cpu = torch.cat([cpu_x, cpu_y, cpu_z], dim=1)

            self.assertEqual(cat, cat_cpu)

        helper([2, 8, 4, 5], [2, 10, 4, 5], [2, 6, 4, 5])
        helper([2, 2, 4, 5], [2, 3, 4, 5], [2, 5, 4, 5])
        # Empty test - Currently failing! Empty tensor not handled!
        # helper([0, 2, 4, 5], [2, 0, 4, 5], [2, 5, 0, 5])

    # Test isnan
    def test_isnan(self):
        def helper(shape):
            cpu_x = torch.randn(shape, device='cpu', dtype=torch.float, requires_grad=False)
            nan_index = [random.randrange(0, shape[0])]
            # make a selected row inf
            cpu_x.index_put_(indices=[torch.tensor(nan_index)], values=torch.tensor(float('nan')))
            x = cpu_x.detach().clone().to('mps')

            isnan_result = torch.isnan(x)
            isnan_result_cpu = torch.isnan(cpu_x)

            self.assertEqual(isnan_result, isnan_result_cpu)

        helper((8, 2, 4, 5))

    # Test reciprocal
    def test_reciprocal(self):
        def helper(shape):
            cpu_x = torch.randn(shape, device='cpu', dtype=torch.float, requires_grad=True)
            x = cpu_x.detach().clone().to('mps').requires_grad_()

            reciprocal_result = torch.reciprocal(x)
            reciprocal_result_cpu = torch.reciprocal(cpu_x)

            cpu_grad = torch.ones_like(reciprocal_result_cpu)
            grad = cpu_grad.to('mps')

            reciprocal_result.backward(gradient=grad)
            reciprocal_result_cpu.backward(gradient=cpu_grad)

            self.assertEqual(reciprocal_result, reciprocal_result_cpu)
            self.assertEqual(x.grad, cpu_x.grad)

        helper((2, 8, 4, 5))

    # Test sqrt
    def test_sqrt(self):
        def helper(shape):
            cpu_x = torch.randn(shape, device='cpu', dtype=torch.float, requires_grad=True)
            x = cpu_x.detach().clone().to('mps').requires_grad_()

            sqrt_result = torch.sqrt(x)
            sqrt_result_cpu = torch.sqrt(cpu_x)

            cpu_grad = torch.ones_like(sqrt_result_cpu)
            grad = cpu_grad.to('mps')

            sqrt_result.backward(gradient=grad)
            sqrt_result_cpu.backward(gradient=cpu_grad)

            self.assertEqual(sqrt_result, sqrt_result_cpu)
            self.assertEqual(x.grad, cpu_x.grad)

        helper((2, 8, 4, 5))

    # Test selu, elu, celu
    def test_elu(self):
        def helper(shape, alpha=1.0):
            cpu_x = torch.randn(shape, device='cpu', dtype=torch.float, requires_grad=True)
            x = cpu_x.detach().clone().to('mps').requires_grad_()

            for activation_func in [torch.nn.ELU(alpha=alpha), torch.nn.CELU(alpha=alpha), torch.nn.SELU()]:
                elu_result = activation_func(x)
                elu_result_cpu = activation_func(cpu_x)

                cpu_grad = torch.randn(elu_result_cpu.shape)
                grad = cpu_grad.to('mps')

                elu_result.backward(gradient=grad)
                elu_result_cpu.backward(gradient=cpu_grad)

                self.assertEqual(elu_result, elu_result_cpu)
                self.assertEqual(x.grad, cpu_x.grad)

        # Test empty shape too
        for shape in [[], (2, 3), (2, 8, 4, 5)]:
            for alpha in [0.000001, 1.0, 2.3, 0.34, 23]:
                helper(shape, alpha)

    # Test softplus

    def test_softplus(self):
        def helper(shape):
            cpu_x = torch.randn(shape, device='cpu', dtype=torch.float, requires_grad=True)
            x = cpu_x.detach().clone().to('mps').requires_grad_()

            softplus_result = torch.nn.Softplus(beta=0.5, threshold=0.5)(x)
            softplus_result_cpu = torch.nn.Softplus(beta=0.5, threshold=0.5)(cpu_x)

            cpu_grad = torch.randn(softplus_result.shape)
            grad = cpu_grad.to('mps')

            softplus_result.backward(gradient=grad)
            softplus_result_cpu.backward(gradient=cpu_grad)

            self.assertEqual(softplus_result, softplus_result_cpu)
            self.assertEqual(x.grad, cpu_x.grad)

        # Test empty shape too
        for shape in [(), (2, 3), (10, 10), (2, 3, 4, 5)]:
            helper(shape)

    # Test silu

    def test_silu(self):
        def helper(shape):
            cpu_x = torch.randn(shape, device='cpu', dtype=torch.float, requires_grad=True)
            x = cpu_x.detach().clone().to('mps').requires_grad_()

            silu_result = torch.nn.SiLU()(x)
            silu_result_cpu = torch.nn.SiLU()(cpu_x)

            cpu_grad = torch.randn(silu_result_cpu.shape)
            grad = cpu_grad.to('mps')

            silu_result.backward(gradient=grad)
            silu_result_cpu.backward(gradient=cpu_grad)

            self.assertEqual(silu_result, silu_result_cpu)
            self.assertEqual(x.grad, cpu_x.grad)

        # Test empty shape too
        for shape in [[], (2, 3), (2, 8, 4, 5)]:
            helper(shape)

    # Test adaptive avg pool2d - when the input size is a multiple of output size
    # Not testing for channels last right now
    def test_adaptive_avg_pool2d_simple(self):
        def helper(input_shape, out_shape, channels_last):
            cpu_x = torch.randn(input_shape, device='cpu', dtype=torch.float, requires_grad=True)
            if(channels_last):
                cpu_x = cpu_x.to(memory_format=torch.channels_last)
                cpu_x.retain_grad()
            x = cpu_x.detach().clone().to('mps').requires_grad_()

            avg_result = torch.nn.AdaptiveAvgPool2d(out_shape)(x)
            avg_result_cpu = torch.nn.AdaptiveAvgPool2d(out_shape)(cpu_x)

            cpu_grad = torch.randn(avg_result_cpu.shape)
            grad = cpu_grad.to('mps')

            avg_result.backward(gradient=grad)
            avg_result_cpu.backward(gradient=cpu_grad)

            self.assertEqual(avg_result, avg_result_cpu)
            self.assertEqual(x.grad, cpu_x.grad)

        helper((2, 2, 4, 4), (2, 2), False)
        helper((2, 2, 9, 9), (3, 3), False)
        helper((2, 2, 9, 9), (9, 9), False)
        helper((2, 2, 16, 16), (2, 2), False)
        helper((2, 2, 16, 16), (2, 16), False)

        helper((2, 16, 16), (4, 4), False)

    # Test max avg pool2d - when the input size is a multiple of output size
    # Not testing for channels last right now
    def test_adaptive_max_pool2d_simple(self):
        def helper(input_shape, out_shape, return_indices, dtype, channels_last=False):
            cpu_x = None
            if(dtype in [torch.float16, torch.float32]):
                cpu_x = torch.randn(input_shape, device='cpu', dtype=dtype, requires_grad=True)
            else:
                cpu_x = torch.randint(50, input_shape, device='cpu', dtype=dtype, requires_grad=True)
            if(channels_last):
                cpu_x = cpu_x.to(memory_format=torch.channels_last)
                cpu_x.retain_grad()
            x = cpu_x.detach().clone().to('mps').requires_grad_()

            max_result, max_indices = None, None
            max_result_cpu, max_indices_cpu = None, None

            if(return_indices):
                max_result, max_indices = torch.nn.AdaptiveMaxPool2d(out_shape, return_indices)(x)
                max_result_cpu, max_indices_cpu = torch.nn.AdaptiveMaxPool2d(out_shape, return_indices)(cpu_x)
            else:
                max_result = torch.nn.AdaptiveMaxPool2d(out_shape, return_indices)(x)
                max_result_cpu = torch.nn.AdaptiveMaxPool2d(out_shape, return_indices)(cpu_x)

            cpu_grad = torch.randn(max_result_cpu.shape)
            grad = cpu_grad.to('mps')

            max_result.backward(gradient=grad)
            max_result_cpu.backward(gradient=cpu_grad)

            self.assertEqual(max_result, max_result_cpu)
            if(return_indices):
                self.assertEqual(max_indices, max_indices_cpu)
            self.assertEqual(x.grad, cpu_x.grad)

        for dtype in [torch.float32]:
            for return_indices in [False, True]:
                helper((2, 2, 4, 4), (2, 2), return_indices, dtype)
                helper((2, 2, 9, 9), (3, 3), return_indices, dtype)
                helper((2, 2, 9, 9), (9, 9), return_indices, dtype)
                helper((2, 2, 16, 16), (2, 2), return_indices, dtype)
                helper((2, 2, 16, 16), (2, 16), return_indices, dtype)
                helper((2, 16, 16), (4, 4), return_indices, dtype)

    def test_gelu_simple(self):
        def helper(shape):
            cpu_x = torch.randn(shape, device='cpu', dtype=torch.float, requires_grad=True)
            x = cpu_x.detach().clone().to('mps').requires_grad_()

            gelu_result = torch.nn.GELU()(x)
            gelu_result_cpu = torch.nn.GELU()(cpu_x)

            cpu_grad = torch.ones_like(gelu_result_cpu)
            grad = cpu_grad.to('mps')

            gelu_result.backward(gradient=grad)
            gelu_result_cpu.backward(gradient=cpu_grad)

            self.assertEqual(gelu_result, gelu_result_cpu)
            self.assertEqual(x.grad, cpu_x.grad)

        # Test empty shape too
        for shape in [(0, 3), [], (2, 3), (2, 8, 4, 5)]:
            helper(shape)

    def test_gelu(self):
        def _test_gelu(n, m, dtype, contiguous, atol=None, rtol=None):
            numpy_dtype = {
                torch.bfloat16: torch.float, torch.float: torch.float, torch.double: torch.double
            }[dtype]
            devices = ['cpu']
            devices += ['mps']

            def _gelu_ref(X):
                return X * stats.norm.cdf(X)

            for d in devices:
                X = torch.rand(n, m, dtype=dtype, requires_grad=True, device=d)[:, ::2]
                res = X
                ref = (X.to(numpy_dtype).cpu().detach().numpy())
                self.assertEqual(res, ref, rtol=rtol, atol=atol, exact_dtype=False)

        for n in [1, 5, 10]:
            for m in [1, 5, 10]:
                _test_gelu(n, m, torch.float32, True)
                _test_gelu(n, m, torch.float32, False)

        # Test multi threaded
        num_threads = torch.get_num_threads()
        torch.set_num_threads(4)
        try:
            _test_gelu(32, 32, torch.float32, False)
        finally:
            torch.set_num_threads(num_threads)

    # Test hardtanh
    def test_hardtanh(self):
        def helper(shape, min_val, max_val, inplace=False):
            cpu_x = None
            x = None

            if(not inplace):
                cpu_x = torch.randn(shape, device='cpu', dtype=torch.float, requires_grad=True)
                x = cpu_x.detach().clone().to('mps').requires_grad_()
            else:
                cpu_x = torch.randn(shape, device='cpu', dtype=torch.float, requires_grad=False)
                x = cpu_x.detach().clone().to('mps')

            hardtanh_result = torch.nn.Hardtanh(min_val=min_val, max_val=max_val, inplace=inplace)(x)
            hardtanh_result_cpu = torch.nn.Hardtanh(min_val=min_val, max_val=max_val, inplace=inplace)(cpu_x)

            self.assertEqual(hardtanh_result, hardtanh_result_cpu)

            if(not inplace):
                cpu_grad = torch.randn(hardtanh_result_cpu.shape)
                grad = cpu_grad.to('mps')
                hardtanh_result.backward(gradient=grad)
                hardtanh_result_cpu.backward(gradient=cpu_grad)
                self.assertEqual(x.grad, cpu_x.grad)

        # Test empty shape too
        for shape in [(0, 3), [], (2, 3), (2, 8, 4, 5)]:
            for min_val, max_val in zip([-1, -2, 3], [1, -1, 4]):
                helper(shape, min_val, max_val)
                helper(shape, min_val, max_val, inplace=True)

    def test_transpose_2D(self):
        values = [[1.0, 2.0, 3.0], [4.0, 5.0, 6.0], [7.0, 8.0, 9.0]]
        values1 = [[1.0, 1.0, 1.0], [1.0, 1.0, 1.0], [1.0, 1.0, 1.0]]
        cpu_x = torch.tensor(values, device='cpu')
        mps_x = torch.tensor(values, device='mps')
        mps_x1 = torch.tensor(values1, device='mps')

        cpu_transpose = torch.transpose(cpu_x, 0, 1)
        mps_transpose = torch.transpose(mps_x, 0, 1)
        self.assertEqual(cpu_transpose, mps_transpose.to('cpu'))

    def test_transpose_3D(self):
        values = [[[1.0, 2.0, 3.0], [4.0, 5.0, 6.0]], [[7.0, 8.0, 9.0], [10.0, 11.0, 12.0]]]
        cpu_x = torch.tensor(values, device='cpu')
        mps_x = torch.tensor(values, device='mps')

        cpu_transpose1 = torch.transpose(cpu_x, 0, 1)
        mps_transpose1 = torch.transpose(mps_x, 0, 1).to('cpu')
        self.assertEqual(cpu_transpose1, mps_transpose1)

        cpu_transpose2 = torch.transpose(cpu_x, 0, 2)
        mps_transpose2 = torch.transpose(mps_x, 0, 2).to('cpu')
        self.assertEqual(cpu_transpose2, mps_transpose2)

        cpu_transpose3 = torch.transpose(cpu_x, 1, 2)
        mps_transpose3 = torch.transpose(mps_x, 1, 2).to('cpu')
        self.assertEqual(cpu_transpose3, mps_transpose3)


    def test_transpose_4D(self):
        values = [[[[1.0, 2.0, 3.0], [4.0, 5.0, 6.0]], [[7.0, 8.0, 9.0], [10.0, 11.0, 12.0]]],
                  [[[13.0, 14.0, 15.0], [16.0, 17.0, 18.0]], [[19.0, 20.0, 21.0], [22.0, 23.0, 24.0]]]]
        cpu_x = torch.tensor(values, device='cpu')
        mps_x = torch.tensor(values, device='mps')

        cpu_transpose1 = torch.transpose(cpu_x, 0, 1)
        mps_transpose1 = torch.transpose(mps_x, 0, 1).to('cpu')
        self.assertEqual(cpu_transpose1, mps_transpose1)

        cpu_transpose2 = torch.transpose(cpu_x, 0, 2)
        mps_transpose2 = torch.transpose(mps_x, 0, 2).to('cpu')
        self.assertEqual(cpu_transpose2, mps_transpose2)

        cpu_transpose3 = torch.transpose(cpu_x, 0, 3)
        mps_transpose3 = torch.transpose(mps_x, 0, 3).to('cpu')
        self.assertEqual(cpu_transpose3, mps_transpose3)

        cpu_transpose4 = torch.transpose(cpu_x, 3, 1)
        mps_transpose4 = torch.transpose(mps_x, 3, 1).to('cpu')
        self.assertEqual(cpu_transpose4, mps_transpose4)

        cpu_transpose5 = torch.transpose(cpu_x, 3, 2)
        mps_transpose5 = torch.transpose(mps_x, 3, 2).to('cpu')
        self.assertEqual(cpu_transpose5, mps_transpose5)

        cpu_transpose6 = torch.transpose(cpu_x, 1, 2)
        mps_transpose6 = torch.transpose(mps_x, 1, 2).to('cpu')
        self.assertEqual(cpu_transpose6, mps_transpose6)

    # Test sign
    def test_sign(self):
        def helper(shape):
            cpu_x = torch.randn(shape, device='cpu', dtype=torch.float, requires_grad=True)
            x = cpu_x.detach().clone().to('mps').requires_grad_()

            sign_result = torch.sign(x)
            sign_result_cpu = torch.sign(cpu_x)

            cpu_grad = torch.ones_like(sign_result_cpu)
            grad = cpu_grad.to('mps')

            sign_result.backward(gradient=grad)
            sign_result_cpu.backward(gradient=cpu_grad)

            self.assertEqual(sign_result, sign_result_cpu)

        helper((2, 8, 4, 5))

    # Test neg
    def test_neg(self):
        def helper(shape):
            cpu_x = torch.randn(shape, device='cpu', dtype=torch.float, requires_grad=True)
            x = cpu_x.detach().clone().to('mps').requires_grad_()

            neg_result = torch.neg(x)
            neg_result_cpu = torch.neg(cpu_x)

            cpu_grad = torch.ones_like(neg_result_cpu)
            grad = cpu_grad.to('mps')

            neg_result.backward(gradient=grad)
            neg_result_cpu.backward(gradient=cpu_grad)

            self.assertEqual(neg_result, neg_result_cpu)

        helper((2, 8, 4, 5))

    # Test index select
    def test_index_select(self):
        def helper(shape, dim, index, idx_dtype=torch.int32):
            cpu_x = torch.randn(shape, device='cpu', dtype=torch.float, requires_grad=False)
            x = cpu_x.detach().clone().to('mps')

            cpu_idx = torch.tensor(index, device='cpu', dtype=idx_dtype)
            idx = cpu_idx.detach().clone().to('mps')

            idx_result = torch.index_select(x, dim=dim, index=idx)
            idx_result_cpu = torch.index_select(cpu_x, dim=dim, index=cpu_idx)

            self.assertEqual(idx_result, idx_result_cpu)

        helper((2, 8, 4, 5), 0, [1])
        helper((8, 8, 4, 5), 0, [0, 3, 2, 7, 6])
        helper((2, 8, 4, 5), 1, [0, 3, 2, 7, 6])
        helper((2, 8, 4, 5), 2, [3, 0, 1])
        helper((2, 8, 4, 5), 3, [2, 3, 0])
        helper((2, 3, 3), -1, [1, 2])

    def test_embedding_dense_backward(self):
        def helper(n, d, m):
            embeddingMPS = nn.Embedding(n, d, max_norm=True, device='mps')
            W_MPS = torch.randn((m, d), requires_grad=True, device='mps')
            idx_MPS = torch.tensor([0, 1, 2]).to('mps')
            a_MPS = embeddingMPS.weight.clone() @ W_MPS.t()  # weight must be cloned for this to be differentiable
            a_MPS.retain_grad()
            b_MPS = embeddingMPS(idx_MPS) @ W_MPS.t()  # modifies weight in-place
            b_MPS.retain_grad()
            out_MPS = (a_MPS.unsqueeze(0) + b_MPS.unsqueeze(1))
            loss_MPS = out_MPS.sigmoid().prod()
            loss_MPS.backward()

            embeddingCPU = nn.Embedding(n, d, max_norm=True, scale_grad_by_freq=True)
            W_CPU = W_MPS.to('cpu')
            idx_CPU = torch.tensor([0, 1, 2])
            a_CPU = embeddingCPU.weight.clone() @ W_CPU.t()  # weight must be cloned for this to be differentiable
            a_CPU.retain_grad()
            b_CPU = embeddingCPU(idx_CPU) @ W_CPU.t()  # modifies weight in-place
            b_CPU.retain_grad()
            out_CPU = (a_CPU.unsqueeze(0) + b_CPU.unsqueeze(1))
            loss_CPU = out_CPU.sigmoid().prod()
            loss_CPU.backward()

            self.assertEqual(b_CPU.grad, b_MPS.grad)
            self.assertEqual(a_CPU.grad, a_MPS.grad)

        helper(3, 5, 7)

    # Test pytorch gather
    def test_gather(self):
        def helper(shape, dim, idx_shape, idx_dtype=torch.int64):
            cpu_x = torch.randn(shape, device='cpu', dtype=torch.float, requires_grad=True)
            x = cpu_x.detach().clone().to('mps').requires_grad_()

            # Indices should be taken from range of axis along which gathering is done
            idx_np = np.random.randint(0, shape[dim], idx_shape)

            cpu_idx = torch.tensor(idx_np, device='cpu', dtype=idx_dtype)
            idx = cpu_idx.detach().clone().to('mps')

            gather_result = torch.gather(x, dim=dim, index=idx)
            gather_result_cpu = torch.gather(cpu_x, dim=dim, index=cpu_idx)

            cpu_grad = torch.randn(idx_shape, device='cpu', dtype=torch.float)
            grad = cpu_grad.to('mps')
            gather_result.backward(gradient=grad)
            gather_result_cpu.backward(gradient=cpu_grad)

            self.assertEqual(gather_result, gather_result_cpu)
            self.assertEqual(cpu_x.grad, x.grad)

        helper((6, 3, 3), 0, (3, 3, 3))
        helper((2, 3, 3, 3), 0, (10, 3, 3, 3))
        helper((2, 8, 4, 5), 0, (10, 8, 4, 5))
        helper((2, 8, 4, 5), 0, (10, 6, 3, 2))
        helper((8, 8, 4, 5), 0, (6, 8, 4, 5))
        helper((8, 8, 4, 5), 0, (6, 7, 2, 3))
        helper((2, 8, 4, 5), 1, (2, 5, 3, 4))
        helper((2, 8, 4, 5), 2, (1, 8, 10, 3))
        helper((2, 8, 4, 5), 3, (2, 5, 3, 12))

    # Test pytorch scatter_add and scatter
    def test_scatter_add(self):
        def helper(shape, dim, idx_shape, src_shape, idx_dtype=torch.int64, do_add=True):
            cpu_x = torch.randn(shape, device='cpu', dtype=torch.float, requires_grad=True)
            x = cpu_x.detach().clone().to('mps').requires_grad_()

            cpu_src = torch.randn(src_shape, device='cpu', dtype=torch.float, requires_grad=True)
            src = cpu_src.detach().clone().to('mps').requires_grad_()

            # Indices should be taken from range of axis along which gathering is done
            idx_np = None
            if(do_add):
                idx_np = np.random.randint(0, shape[dim], idx_shape)
            else:
                idx_np = np.array([[0, 1, 2],
                                   [1, 2, 3],
                                   [2, 3, 4],
                                   [3, 4, 5],
                                   [4, 5, 6]])

            cpu_idx = torch.tensor(idx_np, device='cpu', dtype=idx_dtype)
            idx = cpu_idx.detach().clone().to('mps')

            scatter_result = None
            scatter_result_cpu = None

            if(do_add):
                scatter_result = torch.scatter_add(x, dim=dim, index=idx, src=src)
                scatter_result_cpu = torch.scatter_add(cpu_x, dim=dim, index=cpu_idx, src=cpu_src)
            else:
                scatter_result = torch.scatter(x, dim=dim, index=idx, src=src)
                scatter_result_cpu = torch.scatter(cpu_x, dim=dim, index=cpu_idx, src=cpu_src)

            cpu_grad = None
            grad = None

            if(idx_shape == src_shape):
                cpu_grad = torch.randn(shape, device='cpu', dtype=torch.float)
                grad = cpu_grad.to('mps')
                scatter_result.backward(gradient=grad)
                scatter_result_cpu.backward(gradient=cpu_grad)

            self.assertEqual(scatter_result, scatter_result_cpu)
            if(idx_shape == src_shape):
                self.assertEqual(cpu_x.grad, x.grad)
                self.assertEqual(cpu_src.grad, src.grad)

        helper((2, 3), 0, (5, 3), (5, 3))
        helper((2, 8, 4, 5), 0, (10, 8, 4, 5), (10, 8, 4, 5))
        helper((8, 8, 4, 5), 0, (10, 8, 4, 5), (10, 8, 4, 5))
        helper((8, 8, 4, 5), 0, (4, 7, 3, 2), (4, 7, 3, 2))
        helper((8, 8, 4, 5), 0, (4, 6, 3, 2), (4, 7, 3, 2))
        helper((8, 8, 4, 5), 0, (4, 6, 3, 2), (8, 8, 4, 5))

        helper((2, 8, 4, 5), 1, (2, 20, 4, 5), (2, 20, 4, 5))
        helper((2, 8, 4, 5), 1, (2, 13, 3, 2), (2, 13, 3, 2))
        helper((8, 8, 4, 5), 1, (6, 5, 2, 3), (6, 5, 2, 3))
        helper((8, 8, 4, 5), 1, (3, 4, 2, 2), (6, 5, 2, 3))

        helper((4, 5, 9, 8), 2, (4, 5, 13, 8), (4, 5, 13, 8))
        helper((4, 5, 9, 8), 2, (3, 4, 10, 6), (3, 4, 10, 6))
        helper((4, 5, 9, 8), 2, (3, 3, 7, 5), (3, 4, 10, 6))

        # Test scatter src
        helper((8, 3), 0, (5, 3), (5, 3), do_add=False)
        helper((10, 3), 0, (5, 3), (5, 8), do_add=False)

    # Test pytorch scatter_reduce
    def test_scatter_reduce(self):
        def helper(shape, dim, idx_shape, src_shape, idx_dtype=torch.int64, reduce_str="sum"):
            cpu_x = torch.randn(shape, device='cpu', dtype=torch.float, requires_grad=True)
            x = cpu_x.detach().clone().to('mps').requires_grad_()

            cpu_src = torch.randn(src_shape, device='cpu', dtype=torch.float, requires_grad=True)
            src = cpu_src.detach().clone().to('mps').requires_grad_()

            # Indices should be taken from range of axis along which gathering is done
            idx_np = np.random.randint(0, shape[dim], idx_shape)

            cpu_idx = torch.tensor(idx_np, device='cpu', dtype=idx_dtype)
            idx = cpu_idx.detach().clone().to('mps')

            scatter_result = torch.scatter(x, dim=dim, index=idx, src=src, reduce=reduce_str)
            scatter_result_cpu = torch.scatter(cpu_x, dim=dim, index=cpu_idx, src=cpu_src, reduce=reduce_str)

            self.assertEqual(scatter_result, scatter_result_cpu)

        # for reduce in ["sum", "prod", "amax", "amin"]:
        for reduce in ["add", "multiply"]:
            helper((2, 3), 0, (5, 3), (5, 3), reduce_str=reduce)
            helper((2, 8, 4, 5), 0, (10, 8, 4, 5), (10, 8, 4, 5), reduce_str=reduce)
            helper((8, 8, 4, 5), 0, (10, 8, 4, 5), (10, 8, 4, 5), reduce_str=reduce)
            helper((8, 8, 4, 5), 0, (4, 7, 3, 2), (4, 7, 3, 2), reduce_str=reduce)
            helper((8, 8, 4, 5), 0, (4, 6, 3, 2), (4, 7, 3, 2), reduce_str=reduce)
            helper((8, 8, 4, 5), 0, (4, 6, 3, 2), (8, 8, 4, 5), reduce_str=reduce)

            helper((2, 8, 4, 5), 1, (2, 20, 4, 5), (2, 20, 4, 5), reduce_str=reduce)
            helper((2, 8, 4, 5), 1, (2, 13, 3, 2), (2, 13, 3, 2), reduce_str=reduce)
            helper((8, 8, 4, 5), 1, (6, 5, 2, 3), (6, 5, 2, 3), reduce_str=reduce)
            helper((8, 8, 4, 5), 1, (3, 4, 2, 2), (6, 5, 2, 3), reduce_str=reduce)

            helper((4, 5, 9, 8), 2, (4, 5, 13, 8), (4, 5, 13, 8), reduce_str=reduce)
            helper((4, 5, 9, 8), 2, (3, 4, 10, 6), (3, 4, 10, 6), reduce_str=reduce)
            helper((4, 5, 9, 8), 2, (3, 3, 7, 5), (3, 4, 10, 6), reduce_str=reduce)

    def test_is_nonzero(self):
        self.assertFalse(torch.is_nonzero(torch.tensor([0.]).to('mps')))
        self.assertTrue(torch.is_nonzero(torch.tensor([1.5]).to('mps')))
        self.assertFalse(torch.is_nonzero(torch.tensor([False]).to('mps')))
        self.assertTrue(torch.is_nonzero(torch.tensor([3]).to('mps')))

    # Test triu
    def test_triu(self):
        def helper(shape, diag=0):
            cpu_x = torch.randn(shape, device='cpu', dtype=torch.float, requires_grad=True)
            x = cpu_x.detach().clone().to('mps').requires_grad_()

            triu_result = torch.triu(x, diag)
            triu_result_cpu = torch.triu(cpu_x, diag)

            cpu_grad = torch.randn(triu_result_cpu.shape)
            grad = cpu_grad.to('mps')

            triu_result.backward(gradient=grad)
            triu_result_cpu.backward(gradient=cpu_grad)

            self.assertEqual(triu_result, triu_result_cpu)
            self.assertEqual(x.grad, cpu_x.grad)

        helper((2, 8, 4, 5))
        helper((2, 8, 4, 5), diag=1)
        helper((2, 8, 4, 5), diag=2)
        helper((2, 8, 4, 5), diag=3)
        helper((2, 8, 4, 5), diag=-1)
        helper((2, 8, 4, 5), diag=-2)
        helper((2, 8, 4, 5), diag=-3)

    # Test tril
    def test_tril(self):
        def helper(shape, diag=0):
            cpu_x = torch.randn(shape, device='cpu', dtype=torch.float, requires_grad=True)
            x = cpu_x.detach().clone().to('mps').requires_grad_()

            tril_result = torch.tril(x, diag)
            tril_result_cpu = torch.tril(cpu_x, diag)

            cpu_grad = torch.randn(tril_result_cpu.shape)
            grad = cpu_grad.to('mps')

            tril_result.backward(gradient=grad)
            tril_result_cpu.backward(gradient=cpu_grad)

            self.assertEqual(tril_result, tril_result_cpu)
            self.assertEqual(x.grad, cpu_x.grad)

        helper((2, 8, 4, 5))
        helper((2, 8, 4, 5), diag=1)
        helper((2, 8, 4, 5), diag=2)
        helper((2, 8, 4, 5), diag=3)
        helper((2, 8, 4, 5), diag=-1)
        helper((2, 8, 4, 5), diag=-2)
        helper((2, 8, 4, 5), diag=-3)

    # test eye
    def test_eye(self):
        def helper(n, m, dtype):
            cpu_result = None
            result = None

            if(n == m):
                cpu_result = torch.eye(n, dtype=dtype, device='cpu')
                result = torch.eye(n, dtype=dtype, device='mps')
            else:
                cpu_result = torch.eye(n, m, device='cpu')
                result = torch.eye(n, m, device='mps')

            self.assertEqual(result, cpu_result)

        for dtype in [torch.float32, torch.int32, torch.int64]:
            helper(2, 2, dtype)
            helper(2, 3, dtype)
            helper(0, 2, dtype)
            helper(0, 0, dtype)
            helper(3, 8, dtype)
            helper(8, 3, dtype)

    # Test diag
    def test_diag(self):
        def helper(shape, diag=0):
            cpu_x = torch.randn(shape, device='cpu', dtype=torch.float, requires_grad=True)
            x = cpu_x.detach().clone().to('mps').requires_grad_()

            diag_result = torch.diag(x, diag)
            diag_result_cpu = torch.diag(cpu_x, diag)

            # cpu_grad = torch.randn(diag_result_cpu.shape)
            # grad = cpu_grad.to('mps')

            # diag_result.backward(gradient=grad)
            # diag_result_cpu.backward(gradient=cpu_grad)

            self.assertEqual(diag_result, diag_result_cpu)
            # self.assertEqual(x.grad, cpu_x.grad)

        for shape in [(5, 5), (5, 6), (6, 5), (5,), (6,)]:
            for diag in [0, 1, 2, 3, 4, -1, -2, -3, -4]:
                helper(shape, diag=diag)

    # Test linspace
    def test_linspace(self):
        def helper(start, end, steps, dtype=torch.float32):
            cpu_result = torch.tensor(np.linspace(start, end, steps), dtype=dtype)
            result = torch.linspace(start, end, steps, dtype=dtype, device='mps')
            self.assertEqual(cpu_result, result)

        for dtype in [torch.float32, torch.int32, torch.uint8, torch.int64]:
            helper(2, 5, 10, dtype)
            helper(2, 2, 10, dtype)
            helper(5, 2, 10, dtype)
            helper(2, 2, 0, dtype)

    # Test argange
    def test_arange(self):
        self.assertEqual(np.arange(10), torch.arange(10, device='mps'))
        self.assertEqual(np.arange(7, 1, -1), torch.arange(7, 1, -1, device='mps'))
        self.assertEqual(np.arange(1, 2, .3, dtype=np.float32), torch.arange(1, 2, .3, device='mps'))
        self.assertEqual(np.arange(6.3, dtype=np.float32), torch.arange(6.3, device='mps'))

    # Test softmax
    def test_softmax(self):
        def helper(shape, dim, channels_last=False):
            cpu_x = torch.randn(shape, device='cpu', dtype=torch.float, requires_grad=True)
            if(channels_last):
                cpu_x = cpu_x.to(memory_format=torch.channels_last)
                cpu_x.retain_grad()
            x = cpu_x.detach().clone().to('mps').requires_grad_()

            softmax_result = torch.nn.functional.softmax(x, dim=dim)
            softmax_result_cpu = torch.nn.functional.softmax(cpu_x, dim=dim)

            # Currently NOT testing backward for channels last backward
            cpu_grad = None
            grad = None

            if(not channels_last):
                cpu_grad = torch.randn(shape, device='cpu', dtype=torch.float)
                grad = cpu_grad.to('mps')

                softmax_result.backward(gradient=grad)
                softmax_result_cpu.backward(gradient=cpu_grad)

            self.assertEqual(softmax_result, softmax_result_cpu)
            if(not channels_last):
                self.assertEqual(x.grad, cpu_x.grad)

        def helper2(dim):
            cpu_x = torch.tensor(1.23, device='cpu', dtype=torch.float, requires_grad=True)
            x = cpu_x.detach().clone().to('mps').requires_grad_()

            softmax_result = torch.nn.functional.softmax(x, dim=dim)
            softmax_result_cpu = torch.nn.functional.softmax(cpu_x, dim=dim)

            cpu_grad = torch.tensor(2.34, device='cpu', dtype=torch.float)
            grad = cpu_grad.to('mps')

            softmax_result.backward(gradient=grad)
            softmax_result_cpu.backward(gradient=cpu_grad)

            self.assertEqual(softmax_result, softmax_result_cpu)
            self.assertEqual(x.grad, cpu_x.grad)

        helper2(0)

        for channels_last in [False]:
            for shape in [(2, 4, 8, 5), (3, 4, 6, 7, 2)]:
                if(len(shape) != 4 and channels_last):
                    continue
                for dim in [0, 1, 2, 3, -1, -2, -3]:
                    helper(shape, dim, channels_last)

    # Test sub
    def test_sub(self):
        def helper(shape, alpha):
            cpu_x = torch.randn(shape, device='cpu', dtype=torch.float, requires_grad=False)
            x = cpu_x.detach().clone().to('mps')

            cpu_y = torch.randn(shape, device='cpu', dtype=torch.float, requires_grad=False)
            y = cpu_y.detach().clone().to('mps')

            cpu_out = torch.sub(cpu_x, cpu_y, alpha=alpha)
            out = torch.sub(x, y, alpha=alpha)

            self.assertEqual(out, cpu_out)

        helper((2, 8, 4, 5), 0.1)
        helper((2, 8, 3, 5), 0.1)
        helper((2, 8, 3, 5), 0.2)

    # Test where
    def test_where(self):
        def helper(shape, x_shape, y_shape, cond_dtype=torch.bool, x_dtype=torch.float):

            cpu_cond = torch.randint(2, shape, device='cpu', dtype=cond_dtype, requires_grad=False)
            cond = cpu_cond.detach().clone().to('mps')

            cpu_x = torch.randn(x_shape, device='cpu', dtype=x_dtype, requires_grad=True)
            x = cpu_x.detach().clone().to('mps').requires_grad_()

            cpu_y = torch.randn(y_shape, device='cpu', dtype=x_dtype, requires_grad=True)
            y = cpu_y.detach().clone().to('mps').requires_grad_()

            cpu_out = torch.where(cpu_cond, cpu_x, cpu_y)
            out = torch.where(cond, x, y)

            cpu_grad = torch.randn(cpu_out.shape)
            grad = cpu_grad.to('mps')

            cpu_out.backward(gradient=cpu_grad)
            out.backward(gradient=grad)

            self.assertEqual(out, cpu_out)
            self.assertEqual(x.grad, cpu_x.grad)
            self.assertEqual(y.grad, cpu_y.grad)

        for shape in ([(0, 3), [], (2, 3), (9,)]):
            helper(shape, shape, shape)

        helper((2, 3, 1), (2, 3, 4), (2, 1, 4))
        helper((2, 1, 1), (2, 3, 4), (1, 3, 4))
        helper((1, 1, 1), (1, 1, 4), (2, 3, 1))
        helper([], (1, 1, 4), (2, 3, 1))
        helper([], (2, 3, 4), [])

    # Test normal
    def test_normal(self):
        def helper(shape, mean=0.0, std=1.0):
            cpu_x = torch.randn(shape, device='cpu', dtype=torch.float, requires_grad=False)
            x = cpu_x.detach().clone().to('mps')

            mps_out = torch.normal(mean, std, shape, device='mps')

            mean_array = np.ones(shape)
            mean_array *= mean
            cpu_mean_tensor = torch.tensor(mean_array, device='cpu', dtype=torch.float, requires_grad=False)
            mean_tensor = cpu_mean_tensor.detach().clone().to('mps')

            std_array = np.ones(shape)
            std_array *= std
            cpu_std_tensor = torch.tensor(std_array, device='cpu', dtype=torch.float, requires_grad=False)
            std_tensor = cpu_std_tensor.detach().clone().to('mps')

            mps_out = torch.zeros(shape, device='mps')
            torch.normal(mean_tensor, std, out=mps_out)

            mps_out = torch.zeros(shape, device='mps')
            torch.normal(mean, std_tensor, out=mps_out)

            mps_out = torch.zeros(shape, device='mps')
            torch.normal(mean_tensor, std_tensor, out=mps_out)

        helper((2, 3, 4, 5, 6))
        helper((100, 100), 2.5, 1.2)

    def test_bernoulli(self):
        def helper(shape, prob=0.5):
            cpu_x = torch.randn(shape, device='cpu', dtype=torch.float, requires_grad=False)
            x = cpu_x.detach().clone().to('mps')

            prob_array = np.ones(shape)
            prob_array *= prob
            cpu_prob_tensor = torch.tensor(prob_array, device='cpu', dtype=torch.float, requires_grad=False)
            prob_tensor = cpu_prob_tensor.detach().clone().to('mps')

            mps_out = torch.bernoulli(prob_tensor)
            # We can't check reliably the mean and std.
            # Just make sure we don't return constant values
            self.assertNotEqual(mps_out.to('cpu').mean(), 0.)
            self.assertNotEqual(mps_out.to('cpu').std() ** 2, 0.)

            mps_out = torch.zeros(shape, device='mps')
            mps_out = torch.bernoulli(mps_out, prob)

            self.assertNotEqual(mps_out.to('cpu').mean(), 0.)
            self.assertNotEqual(mps_out.to('cpu').std(), 0.)

        helper((100, 100), 0.50)
        helper((100, 100), 0.76)
        helper((100, 100), 0.23)

    # Test random_.to and random_.from
    def test_random(self):
        def helper(shape, low, high, dtype=torch.int32):

            mps_out = torch.randint(low, high, shape, dtype=dtype, device='mps')

            # We can't check reliably the mean and std.
            # Just make sure we don't return constant values
            self.assertNotEqual(mps_out.to('cpu').float().mean(), 0.)
            self.assertNotEqual(mps_out.to('cpu').float().std(), 0.)

        helper([100, 100], 0, 10)
        helper([100, 100], 23, 89)
        helper([100, 100], 23, 89, dtype=torch.float32)
        helper([100, 100], 23, 89, dtype=torch.int64)
        helper([100, 100], 0, 2, dtype=torch.bool)

    # Test exponential
    def test_exponential(self):
        def helper(shape, lamda, dtype=torch.float32):

            mps_out = torch.zeros(shape, device='mps', dtype=dtype)
            mps_out.exponential_(lamda)

            print(mps_out.to('cpu').float().mean(), 1 / lamda)
            print(mps_out.to('cpu').float().std() ** 2, 1 / (lamda**2))

        for dtype in [torch.float32, torch.float16]:
            helper([100, 100], 2, dtype)
            helper([100, 100], 1, dtype)
            helper([100, 100], 3, dtype)
            helper([100, 100], 0.5, dtype)

    def test_exponential_1(self):
        rate = torch.randn(5, 5).abs().requires_grad_()
        rate_1d = torch.randn(1).abs().requires_grad_()
        self.assertEqual(Exponential(rate).sample().size(), (5, 5))
        self.assertEqual(Exponential(rate).sample((7,)).size(), (7, 5, 5))
        self.assertEqual(Exponential(rate_1d).sample((1,)).size(), (1, 1))
        self.assertEqual(Exponential(rate_1d).sample().size(), (1,))
        self.assertEqual(Exponential(0.2).sample((1,)).size(), (1,))
        self.assertEqual(Exponential(50.0).sample((1,)).size(), (1,))

    # Test add
    def test_add_binary_op(self):
        def helper(shape, alpha):
            for dtype in [torch.float16, torch.float32]:
                cpu_x = torch.randn(shape, device='cpu', dtype=dtype, requires_grad=False)
                mps_x = cpu_x.detach().clone().to('mps')

                cpu_y = torch.randn(shape, device='cpu', dtype=dtype, requires_grad=False)
                mps_y = cpu_y.detach().clone().to('mps')

                cpu_out = torch.add(cpu_x, cpu_y, alpha=alpha)
                mps_out = torch.add(mps_x, mps_y, alpha=alpha)
                # fp16 isn't accurate when alpha is passed
                # TODO: remove or fix 'tol' when we fix problems with fp16
                tol = 1e-3 if dtype is torch.float16 else None
                self.assertEqual(mps_out, cpu_out, rtol=tol, atol=tol)
                # create a scalar tensor
                cpu_s = torch.tensor(2.3, device='cpu', dtype=dtype, requires_grad=False)
                mps_s = cpu_s.detach().clone().to('mps')
                # primary tensor is scalar
                self.assertEqual(torch.add(cpu_s, cpu_y), torch.add(mps_s, mps_y))
                # secondary tensor is scalar
                self.assertEqual(torch.add(cpu_x, cpu_s), torch.add(mps_x, mps_s))

        helper((2, 8, 4, 5), 1.0)
        helper((2, 8, 4, 5), 0.0)
        helper((2, 8, 4, 5), 0.1)
        helper((2, 8, 3, 5), 0.1)
        helper((2, 8, 3, 5), 0.2)

    # Test add
    def test_add_scalars(self):
        def helper(alpha):
            for dtype in [torch.float16, torch.float32]:
                cpu_x = torch.tensor(2.3, device='cpu', dtype=dtype, requires_grad=False)
                x = cpu_x.detach().clone().to('mps')

                cpu_y = torch.tensor(3.4, device='cpu', dtype=dtype, requires_grad=False)
                y = cpu_y.detach().clone().to('mps')

                cpu_out = torch.add(cpu_x, cpu_y, alpha=alpha)
                out = torch.add(x, y, alpha=alpha)
                # fp16 isn't accurate when alpha is passed
                tol = 1e-3 if dtype is torch.float16 else None
                self.assertEqual(out, cpu_out, rtol=tol, atol=tol)

        helper(1.0)
        helper(0.0)
        helper(0.1)
        helper(0.2)

    def test_types_binary_op(self):
        # Float * Bool
        cpu_x = torch.arange(5, dtype=torch.float32, device="cpu") * torch.tensor([True, False, True, False, True], device="cpu")
        mps_x = torch.arange(5, dtype=torch.float32, device="mps") * torch.tensor([True, False, True, False, True], device="mps")
        self.assertEqual(cpu_x, mps_x)
        # Float * Int64
        cpu_y = torch.arange(5, dtype=torch.float32, device="cpu") * torch.tensor([1, 0, 1, 0, 1], device="cpu")
        mps_y = torch.arange(5, dtype=torch.float32, device="mps") * torch.tensor([1, 0, 1, 0, 1], device="mps")
        self.assertEqual(cpu_y, mps_y)

    def test_unary_ops(self):
        def helper(shape, op):
            for dtypef in [torch.float32]:
                cpu_x = torch.randn(shape, device='cpu', dtype=dtypef, requires_grad=False)
                mps_x = cpu_x.detach().clone().to('mps')
                self.assertEqual(op(cpu_x), op(mps_x))

            for dtypei in [torch.int32, torch.int16]:
                cpu_x = torch.randint(0, 1000, shape, device='cpu', dtype=dtypei, requires_grad=False)
                mps_x = cpu_x.to('mps')
                self.assertEqual(op(cpu_x), op(mps_x), rtol=1e-4, atol=1e-4)

        helper((2, 8, 4, 5), torch.exp)
        helper((2, 8, 3, 5), torch.exp2)
        helper((2, 8, 3, 5), torch.log)
        helper((2, 8, 3, 5), torch.cos)

    def test_atan2(self):
        def helper(shape):
            input_cpu = torch.randn(shape)
            input_mps = input_cpu.detach().clone().to("mps")

            other_cpu = torch.randn(shape)
            other_mps = other_cpu.detach().clone().to("mps")

            atan2_cpu = torch.atan2(input_cpu, other_cpu)
            atan2_mps = torch.atan2(input_mps, other_mps)

            self.assertEqual(atan2_cpu, atan2_mps.to("cpu"))

        helper(4)
        helper(10000)
        helper((10000, 40))


class TestNNMPS(NNTestCase):

    def _create_basic_net(self):
        class Layer(nn.Module):
            def __init__(self):
                super(Layer, self).__init__()
                self.layer_dummy_param = Parameter(torch.empty(3, 5))
                self.register_buffer('layer_dummy_buf', torch.zeros(1, 3, 3, 7))

        class Net(nn.Module):
            def __init__(self):
                super(Net, self).__init__()
                self.l1 = Layer()
                self.dummy_param = Parameter(torch.empty(3, 5))
                self.register_buffer('dummy_buf', torch.zeros(7, 3, 3, 1))

        l = Layer()
        n = Net()
        s = nn.Sequential(n, n)

        return l, n, s

    def test_requires_grad_(self):
        m = self._create_basic_net()[-1]
        assert len(list(m.buffers())) > 0, 'invalid test'
        assert all(not b.requires_grad for b in m.buffers()) > 0, 'invalid test'
        assert len(list(m.parameters())) > 0, 'invalid test'
        assert all(p.requires_grad for p in m.parameters()) > 0, 'invalid test'
        for requires_grad in (False, True):
            self.assertIs(m.requires_grad_(requires_grad), m)
            for p in m.parameters():
                self.assertEqual(p.requires_grad, requires_grad)
            for b in m.buffers():
                self.assertFalse(b.requires_grad)

    def test_module_backcompat(self):
        from torch.serialization import SourceChangeWarning
        path = download_file('https://download.pytorch.org/test_data/linear.pt')
        with warnings.catch_warnings():
            warnings.simplefilter('ignore', SourceChangeWarning)
            m = torch.load(path)
        input = torch.randn(2, 3, dtype=torch.float)
        self.assertEqual(m(input).size(), (2, 5))

    def test_conv_backcompat(self):
        from torch.serialization import SourceChangeWarning
        # This file was generated by running on PyTorch 1.0.1 on Python 2:
        #
        #     import torch
        #     from torch import nn
        #     m = nn.Conv2d(1, 1, 1)
        #     torch.save(m, 'legacy_conv2d.pt')
        #
        # NB: This Pickle also contains some Unicode data!
        path = download_file('https://download.pytorch.org/test_data/legacy_conv2d.pt')
        with warnings.catch_warnings():
            warnings.simplefilter('ignore', SourceChangeWarning)
            m = torch.load(path, encoding='utf-8')
        input = torch.randn((1, 1, 1, 1), dtype=torch.float)
        self.assertEqual(m(input).size(), (1, 1, 1, 1))

    def test_conv_expand(self):
        device = 'mps'
        input_ = torch.rand(2, 3, 16, 16, device=device)
        kernel = torch.rand(1, 1, 3, 11, device=device)
        tmp_kernel = kernel.expand(-1, 3, -1, -1)
        output = F.conv2d(input_, tmp_kernel, groups=1, padding=0, stride=1)

    # The test should not crash
    def test_permute(self):
        X = torch.randn(5, 5).to('mps')
        torch.log(X)
        X = X.permute(1, 0)
        torch.log(X)

    # Printing of non_contiguous should not crash
    def test_print_non_contiguous(self):
        print(torch.ones(100, 100, device='mps').nonzero())
        print(torch.ones(100, 100, device='mps').nonzero().contiguous())

    def test_zero_grad(self):
        i = torch.randn(2, 5, requires_grad=True)
        module = nn.Linear(5, 5)
        for p in module.parameters():
            p.requires_grad = False
        module.zero_grad()

        module.weight.requires_grad = True
        module.zero_grad()
        self.assertIsNone(module.weight.grad)  # uninitialized grad

        module(i).sum().backward()
        self.assertIsNotNone(module.weight.grad)
        self.assertGreater(module.weight.grad.data.abs().sum(), 0)
        module.zero_grad()
        self.assertEqual(module.weight.grad.data, module.weight.data.clone().zero_())

        module.bias.requires_grad = True
        module.zero_grad()
        self.assertIsNotNone(module.weight.grad)
        self.assertIsNone(module.bias.grad)
        module(i).sum().backward()
        self.assertIsNotNone(module.weight.grad)
        self.assertIsNotNone(module.bias.grad)
        self.assertGreater(module.weight.grad.data.abs().sum(), 0)
        self.assertGreater(module.bias.grad.data.abs().sum(), 0)
        module.zero_grad()
        self.assertEqual(module.weight.grad.data, module.weight.data.clone().zero_())
        self.assertEqual(module.bias.grad.data, module.bias.data.clone().zero_())

        # Force set to None.
        module.zero_grad(set_to_none=True)
        self.assertIsNone(module.weight.grad)

    def test_no_grad(self):
        for dtype in [torch.bfloat16, torch.float, torch.double]:
            module = nn.Conv2d(2, 5, kernel_size=3, padding=1).to(dtype)
            input = torch.randn(1, 2, 10, 10).to(dtype)
            x = input
            y = input.clone()

            output = module(x)
            self.assertTrue(output.requires_grad)
            output.backward(torch.ones(1, 5, 10, 10))

            with torch.no_grad():
                output2 = module(y)
                self.assertFalse(output2.requires_grad)
                self.assertRaises(RuntimeError, lambda: output2.backward(torch.ones(1, 5, 10, 10)))

    def test_invalid_conv1d(self):
        for dtype in [torch.bfloat16, torch.float, torch.double]:
            module = nn.Conv1d(in_channels=3, out_channels=33, kernel_size=10, stride=1, bias=True).to(dtype)
            input = torch.randn(1, 3, 4).to(dtype)
            with self.assertRaisesRegex(RuntimeError,
                                        r'Calculated padded input size per channel: \(4\). ' +
                                        r'Kernel size: \(10\). Kernel size can\'t be greater than actual input size'):
                module(input)

            # Negative stride check
            module = nn.Conv1d(in_channels=3, out_channels=6, kernel_size=3, stride=-1, bias=True).to(dtype)
            input = torch.randn(1, 3, 4).to(dtype)
            with self.assertRaisesRegex(RuntimeError, 'non-positive stride is not supported'):
                module(input)

    def test_conv2d_discontiguous_weight(self):
        # Test for https://github.com/pytorch/pytorch/issues/55781
        x = torch.ones(64, 16, 16, 16)
        weight = torch.arange(0, 1.0, 1 / 2.0 ** 10).reshape(32, 16, 1, 2)[:, :, :, ::2]
        self.assertFalse(weight.is_contiguous())
        y = torch.nn.functional.conv2d(x, weight, None)
        if torch.backends.mkldnn.is_available():
            # Disable MKLDNN explicitly, so that either NNPACK or THCNN will be used
            with torch.backends.mkldnn.flags(enabled=False):
                y_ = torch.nn.functional.conv2d(x, weight, None)
                self.assertEqual(y, y_)
        self.assertEqual(y.sum(), 4186112.)

    def test_invalid_conv2d(self):
        for dtype in [torch.bfloat16, torch.float, torch.double]:
            module = torch.nn.Conv2d(1, 1, kernel_size=3, dilation=2, stride=2).to(dtype)
            input = torch.empty(1, 1, 4, 4).to(dtype)
            self.assertRaises(RuntimeError, lambda: module(input))

            module = nn.Conv2d(in_channels=3, out_channels=33, kernel_size=10, stride=1, bias=True)
            input = torch.randn(1, 3, 1, 1)
            with self.assertRaisesRegex(RuntimeError,
                                        r'Calculated padded input size per channel: \(1 x 1\). ' +
                                        r'Kernel size: \(10 x 10\). Kernel size can\'t be greater than actual input size'):
                module(input)

            # Negative stride check
            module = nn.Conv2d(in_channels=3, out_channels=6, kernel_size=4, stride=-1, bias=True).to(dtype)
            input = torch.randn(1, 3, 4, 4).to(dtype)
            with self.assertRaisesRegex(RuntimeError, 'non-positive stride is not supported'):
                module(input)

            # Zero stride check
            module = nn.Conv2d(in_channels=3, out_channels=6, kernel_size=4, stride=0, bias=True).to(dtype)
            input = torch.randn(1, 3, 4, 4).to(dtype)
            with self.assertRaisesRegex(RuntimeError, 'non-positive stride is not supported'):
                module(input)

    def test_conv2d_valid_padding(self, device='mps'):
        # Test F.conv2d padding='valid' is the same as no padding
        x = torch.rand(1, 1, 1, 10, device=device).to(torch.float)
        y = torch.rand(1, 1, 1, 4, device=device).to(torch.float)

        expect = F.conv2d(x, y)
        actual = F.conv2d(x, y, padding='valid')
        self.assertEqual(expect.to('cpu'), actual.to('cpu'))

    def test_gemm_permute_transpose(self):
        batch_size = 32
        n = 20
        hidden = 768
        num_attention_heads = 12
        attention_head_size = hidden // num_attention_heads

        def transpose_for_scores(x: torch.Tensor) -> torch.Tensor:
            new_x_shape = x.size()[:-1] + (num_attention_heads, attention_head_size)
            x = x.view(new_x_shape)
            return x.permute(0, 2, 1, 3)

        def attention2(key, *, workaround=False, device):
            key = transpose_for_scores(key)
            res = key.transpose(-1, -2)
            return res

        A = torch.randn(batch_size, n, hidden)
        A_mps = A.detach().clone().to("mps")

        r1 = attention2(A, device="cpu")
        r2 = attention2(A_mps, device="mps")

        r2_cpu = r2.to("cpu")
        self.assertEqual(r1, r2_cpu)

    # def test_conv2d_same_padding(self, device='mps'):
        # x = torch.rand(1, 1, 10, 11, device=device)
        # y = torch.rand(1, 1, 4, 5, device=device)
        # expect = F.conv2d(x, y, padding=(2, 2))[..., 1:, :]
        # actual = F.conv2d(x, y, padding='same')
        # self.assertEqual(expect.to('cpu'), actual.to('cpu'))

        # # With dilation
        # y = torch.rand(1, 1, 3, 4, device=device)
        # expect = F.conv2d(x, y, padding=(2, 3), dilation=2)
        # actual = F.conv2d(x, y, padding='same', dilation=2)
        # self.assertEqual(expect, actual)

        # # Dilation with asymmetric padding
        # y = torch.rand(1, 1, 4, 4, device=device)
        # expect = F.conv2d(x, y, padding=5, dilation=3)[..., 1:, 1:]
        # actual = F.conv2d(x, y, padding='same', dilation=3)
        # self.assertEqual(expect, actual)


class TestConstantPadNd(TestCase):
    def test_preserves_memory_format(self):
        nchw_tensor = torch.rand((1, 2, 5, 3))
        nchw_padded = torch.constant_pad_nd(nchw_tensor, [1, 2], 0.5)
        self.assertTrue(nchw_padded.is_contiguous(memory_format=torch.contiguous_format))

        nhwc_tensor = nchw_tensor.contiguous(memory_format=torch.channels_last)
        nhwc_padded = torch.constant_pad_nd(nhwc_tensor, [1, 2], 0.5)
        self.assertTrue(nhwc_padded.is_contiguous(memory_format=torch.channels_last))


class TestLinalgMPS(TestCase):
    def _test_addmm_addmv(self, f, t, m, v, *, alpha=None, beta=None, transpose_out=False):
        dtype = t.dtype
        numpy_dtype = dtype
        alpha = 1.2 if alpha is None else alpha
        beta = 0.8 if beta is None else beta
        res1 = f(t, m, v, alpha=alpha, beta=beta)
        res2 = torch.full_like(res1, math.nan)
        if transpose_out:
            res2 = res2.t().clone(memory_format=torch.contiguous_format).t()
        f(t, m, v, alpha=alpha, beta=beta, out=res2)
        res3 = alpha * (m.to(numpy_dtype).cpu().numpy() @ v.to(numpy_dtype).cpu().numpy())
        if beta != 0:
            res3 += (torch.mul(t, beta)).to(numpy_dtype).cpu().numpy()
        res3 = torch.from_numpy(res3).to(dtype)
        self.assertEqual(res1, res2)
        self.assertEqual(res1, res3)

    def test_addmm(self, device="mps", dtype=torch.float32):
        M = torch.randn(10, 25, device=device).to(dtype)
        m1 = torch.randn(10, 50, device=device).to(dtype)
        m2 = torch.randn(50, 25, device=device).to(dtype)
        self._test_addmm_addmv(torch.addmm, M, m1, m2)

        # Test beta=0, M=nan
        M = torch.full((10, 25), math.nan, device=device).to(dtype)
        m1 = torch.randn(10, 50, device=device).to(dtype)
        m2 = torch.randn(50, 25, device=device).to(dtype)
        self._test_addmm_addmv(torch.addmm, M, m1, m2, beta=0)

        # Test transpose
        for t1, t2, t3, t4 in itertools.product([True, False], repeat=4):
            def maybe_transpose(cond, m):
                if not cond:
                    return m
                return m.t().clone(memory_format=torch.contiguous_format).t()

        M = maybe_transpose(t1, torch.randn(10, 25, device=device).to(dtype))
        m1 = maybe_transpose(t2, torch.randn(10, 50, device=device).to(dtype))
        m2 = maybe_transpose(t3, torch.randn(50, 25, device=device).to(dtype))
        self._test_addmm_addmv(torch.addmm, M, m1, m2, transpose_out=t4)

<<<<<<< HEAD
=======
class TestGatherScatter(TestCase):
    def test_slicing_with_step(self):
        # Slicing with step
        # https://github.com/pytorch/pytorch/issues/78886
        x_mps = torch.zeros(10, dtype=torch.float32, device="mps")
        x_mps[::2] = 1.0

        x_cpu = torch.zeros(10, dtype=torch.float32, device="cpu")
        x_cpu[::2] = 1.0

        self.assertEqual(x_cpu, x_mps)

    def test_slicing_replace_column(self):
        # https://github.com/pytorch/pytorch/issues/78074
        def _helper(tensor_data):
            x_cpu = torch.tensor(tensor_data)
            x_mps = x_cpu.to('mps')

            x_cpu[:, 0] = 7
            x_mps[:, 0] = 7

            self.assertEqual(x_cpu, x_mps)

        _helper([[1, 2, 3], [4, 5, 6]])
        _helper([[1, 2, 3], [4, 5, 6], [7, 8, 9]])
        _helper([[1, 2, 3], [4, 5, 6], [7, 8, 9], [10, 11, 12]])

    def test_inplace_scatter(self):
        # https://github.com/pytorch/pytorch/issues/79672
        a_mps = torch.ones((2, 2),).to(torch.device("mps"))
        b_mps = torch.ones((2, 2),).to(torch.device("mps"))

        a_cpu = torch.ones((2, 2),).to(torch.device("cpu"))
        b_cpu = torch.ones((2, 2),).to(torch.device("cpu"))

        a_mps[:, 0] += b_mps[:, 0]
        a_cpu[:, 0] += b_cpu[:, 0]
        self.assertEqual(a_cpu, a_mps)

        a_mps[:, 0] = a_mps[:, 0] + b_mps[:, 0]
        a_cpu[:, 0] = a_cpu[:, 0] + b_cpu[:, 0]
        self.assertEqual(a_cpu, a_mps)

# These tests were taken from test/test_view_ops.py
# They are subset of those tests as currently only this subset is working.
# This whole `class` will be removed when we add generic device testing. There
# are no additional tests added apart from what is part of test_view_ops.py
class TestViewOpsMPS(TestCase):
    exact_dtype = True

    def is_view_of(self, base, other):
        if (not other._is_view() or
                other is base or
                other._base is not base or
                base.device != other.device):
            return False
        # Note: only validates storage on native device types
        # because some accelerators, like XLA, do not expose storage
        if base.device.type == 'mps':
            if base.storage().data_ptr() != other.storage().data_ptr():
                return False

        return True

    # Returns true if v1 and v2 are views of the same base
    def is_view_of_same_base(self, v1, v2):
        if (not v1._is_view() or v1 is v2):
            return False
        return self.is_view_of(v1._base, v2)

    # Performs transpose if contiguous=True, else returns the input tensor as is
    def _do_transpose(self, x, contiguous=False, dim0=0, dim1=1):
        if contiguous:
            return x
        else:
            return x.transpose(dim0, dim1)

    def test_diagonal_view(self, device="mps"):
        t = torch.ones((5, 5), device=device)
        v = torch.diagonal(t)
        self.assertTrue(self.is_view_of(t, v))

        v[0] = 0
        self.assertEqual(t[0, 0], v[0])

        t = torch.ones((3, 3, 3), device="mps")
        v = torch.diagonal(t, offset=1, dim1=1, dim2=2)
        self.assertTrue(self.is_view_of(t, v))

        v[0, 0] = 0
        self.assertEqual(t[0, 0, 1], v[0, 0])

    def test_select_view(self, device="mps") -> None:
        t = torch.ones((5, 5), device=device)
        v = t.select(0, 2)
        self.assertTrue(self.is_view_of(t, v))

        v[0] = 0
        self.assertEqual(t[2, 0], v[0])

    def test_unbind_view(self, device="mps") -> None:
        t = torch.zeros((5, 5), device=device)
        tup = torch.unbind(t)

        for idx, v in enumerate(tup):
            self.assertTrue(self.is_view_of(t, v))

            v[0] = idx + 1
            self.assertEqual(t[idx, 0], v[0])

    def test_expand_view(self, device="mps") -> None:
        t = torch.ones((5, 1), device=device)
        v = t.expand(5, 5)
        self.assertTrue(self.is_view_of(t, v))

        v[2, 2] = 0
        self.assertEqual(t[2, 0], v[2, 2])

    def test_expand_as_view(self, device="mps"):
        t = torch.ones((5, 1), device=device)
        e = torch.empty((5, 5), device=device)
        v = t.expand_as(e)
        self.assertTrue(self.is_view_of(t, v))

        v[2, 2] = 0
        self.assertEqual(t[2, 0], v[2, 2])

    def test_narrow_view(self, device="mps"):
        t = torch.ones((5, 5), device=device)
        v = torch.narrow(t, 1, 2, 2)
        self.assertTrue(self.is_view_of(t, v))

        v[0, 0] = 0
        self.assertEqual(t[0, 2], v[0, 0])

    def test_permute_view(self, device="mps") -> None:
        t = torch.ones((5, 5), device=device)
        v = t.permute(1, 0)
        self.assertTrue(self.is_view_of(t, v))

        v[0, 1] = 0
        self.assertEqual(t[1, 0], v[0, 1])

    def test_transpose_view(self, device="mps"):
        for fn in (torch.swapdims, torch.swapaxes, torch.transpose):
            t = torch.ones((5, 5), device=device)
            v = fn(t, 0, 1)
            self.assertTrue(self.is_view_of(t, v))

            v[0, 1] = 0
            self.assertEqual(t[1, 0], v[0, 1])

    def test_transpose_inplace_view(self, device="mps"):
        t = torch.ones(5, 5, device=device)
        v = t.view_as(t)
        v = v.swapdims_(0, 1)
        self.assertTrue(self.is_view_of(t, v))
        v[0, 1] = 0
        self.assertEqual(t[1, 0], v[0, 1])

        t = torch.ones(5, 5, device=device)
        v = t.view_as(t)
        v = v.swapaxes_(0, 1)
        self.assertTrue(self.is_view_of(t, v))
        v[0, 1] = 0
        self.assertEqual(t[1, 0], v[0, 1])

        t = torch.ones(5, 5, device=device)
        v = t.view_as(t)
        v = v.transpose_(0, 1)
        self.assertTrue(self.is_view_of(t, v))
        v[0, 1] = 0
        self.assertEqual(t[1, 0], v[0, 1])

    def test_t_view(self, device="mps"):
        t = torch.ones((5, 5), device=device)
        v = t.t()
        self.assertTrue(self.is_view_of(t, v))

        v[0, 1] = 0
        self.assertEqual(t[1, 0], v[0, 1])

    def test_t_inplace_view(self, device="mps"):
        t = torch.ones(5, 5, device=device)
        v = t.view_as(t)
        v = v.t_()
        self.assertTrue(self.is_view_of(t, v))
        v[0, 1] = 0
        self.assertEqual(t[1, 0], v[0, 1])

    def test_T_view(self, device="mps"):
        for op in ("T", "H", "mT", "mH"):
            t = torch.ones((5, 5), device=device)
            v = getattr(t, op)
            self.assertTrue(self.is_view_of(t, v))

            v[0, 1] = 0
            self.assertEqual(t[1, 0], v[0, 1])

    # requires aten::unfold
    # def test_unfold_view(self, device="mps"):
    #     t = torch.ones(10, device=device)
    #     v = t.unfold(0, 3, 2)
    #     self.assertTrue(self.is_view_of(t, v))

    #     v[1, 0] = 0
    #     self.assertEqual(t[2], v[1, 0])

    def test_squeeze_view(self, device="mps"):
        t = torch.ones(5, 1, 5, device=device)
        v = torch.squeeze(t)
        self.assertTrue(self.is_view_of(t, v))
        v[0, 1] = 0
        self.assertTrue(t is v._base)

    def test_squeeze_inplace_view(self, device="mps"):
        t = torch.ones(5, 5, device=device)
        v = t.view_as(t)
        v = v.squeeze_()
        self.assertTrue(self.is_view_of(t, v))
        v[0, 1] = 0
        self.assertTrue(t is v._base)

    def test_unsqueeze_view(self, device="mps"):
        t = torch.ones(5, 5, device=device)
        v = torch.unsqueeze(t, 1)
        self.assertTrue(self.is_view_of(t, v))

        v[0, 0, 1] = 0
        self.assertEqual(t[0, 1], v[0, 0, 1])

    def test_unsqueeze_inplace_view(self, device="mps"):
        t = torch.ones(5, 5, device=device)
        v = t.view_as(t)
        v = v.unsqueeze_(1)
        self.assertTrue(self.is_view_of(t, v))
        v[0, 0, 1] = 0
        self.assertEqual(t[0, 1], v[0, 0, 1])

    def test_as_strided_view(self, device="mps"):
        t = torch.ones(5, 5, device=device)
        v = torch.as_strided(t, (25,), (1,))
        self.assertTrue(self.is_view_of(t, v))

        v[6] = 0
        self.assertEqual(t[1, 1], v[6])

    def test_as_strided_inplace_view(self, device="mps"):
        t = torch.ones(5, 5, device=device)
        v = t.view_as(t)
        v = v.as_strided_((25,), (1,))
        self.assertTrue(self.is_view_of(t, v))
        v[6] = 0
        self.assertEqual(t[1, 1], v[6])

    def test_view_view(self, device="mps"):
        t = torch.ones(5, 5, device=device)
        v = t.view(25)
        self.assertTrue(self.is_view_of(t, v))

        v[6] = 0
        self.assertEqual(t[1, 1], v[6])

    def test_view_as_view(self, device="mps"):
        t = torch.ones(5, 5, device=device)
        e = torch.empty((25,))
        v = t.view_as(e)
        self.assertTrue(self.is_view_of(t, v))

        v[6] = 0
        self.assertEqual(t[1, 1], v[6])

    def test_contiguous_self(self, device="mps"):
        t = torch.ones(5, 5, device=device)
        s = t.contiguous()
        self.assertTrue(s is t)

    def test_contiguous_nonview(self, device="mps"):
        t = torch.ones(5, 5, device=device)
        nv = t.t().contiguous()
        self.assertTrue(not self.is_view_of(t, nv))

        nv[0, 0] = 0
        self.assertNotEqual(t[0, 0], nv[0, 0])

    def test_reshape_view(self, device="mps"):
        t = torch.ones(5, 5, device=device)
        v = torch.reshape(t, (25,))
        self.assertTrue(self.is_view_of(t, v))

        v[6] = 0
        self.assertEqual(t[1, 1], v[6])

    def test_reshape_as_view(self, device="mps"):
        t = torch.ones(5, 5, device=device)
        e = torch.empty((25,), device=device)
        v = t.reshape_as(e)
        self.assertTrue(self.is_view_of(t, v))

        v[6] = 0
        self.assertEqual(t[1, 1], v[6])

    def test_reshape_nonview(self, device="mps"):
        t = torch.ones(5, 5, device=device)
        nv = torch.reshape(t.t(), (25,))
        self.assertTrue(not self.is_view_of(t, nv))

        nv[6] = 0
        self.assertNotEqual(t[1, 1], nv[6])

    def test_flatten_view(self, device="mps"):
        def test_writes_propagate(t, v):
            idx_t = (0,) * t.ndim
            idx_v = (0,) * v.ndim
            v[idx_v] = 0
            self.assertEqual(t[idx_t], v[idx_v])

        t = torch.ones(1, 2, 3, 4, device=device)
        v = t.flatten()
        self.assertTrue(self.is_view_of(t, v))
        test_writes_propagate(t, v)

        # zero-dimensional tensor
        t = torch.tensor(1, device=device)
        v = t.flatten()
        test_writes_propagate(t, v)
        self.assertTrue(self.is_view_of(t, v))

        t = torch.ones(1, 2, 3, 4, device=device).transpose(2, 3)
        v = t.flatten(0, 1)
        test_writes_propagate(t, v)
        self.assertTrue(self.is_view_of_same_base(t, v))

        # stride[i] = stride[i + 1] * size[i + 1] is satisfied for 3 groups:
        t = torch.ones(720, device=device) \
            .as_strided((2, 3, 2, 3, 5, 4), (6, 2, 15, 5, 1, 0))
        #               [--1--|---2---|-3-] [--1--|----2---|-3-]
        v1 = t.flatten(0, 1)
        v2 = v1.flatten(1, 3)
        v3 = v2.flatten(2, 2)
        test_writes_propagate(t, v1)
        self.assertTrue(self.is_view_of_same_base(t, v1))
        test_writes_propagate(t, v2)
        self.assertTrue(self.is_view_of_same_base(t, v2))
        test_writes_propagate(t, v3)
        self.assertTrue(self.is_view_of_same_base(t, v3))

    def test_flatten_nonview(self, device="mps"):
        def assert_is_nonview(t, nv):
            idx_t = (0,) * t.ndim
            idx_nv = (0,) * nv.ndim
            self.assertTrue(not nv._is_view())
            nv[idx_nv] = 0
            self.assertNotEqual(t[idx_t], nv[idx_nv])
        t = torch.ones(2, 3, 2, 3, device=device).transpose(2, 3)
        nv = t.flatten(1, 3)
        assert_is_nonview(t, nv)

        t = torch.ones(2, 2, device=device).T
        nv = t.flatten()
        assert_is_nonview(t, nv)

        # flatten returns the original object if start_dim=end_dim
        t = t = torch.ones(2, 2, device=device)
        nv = t.flatten(1, 1)
        self.assertTrue(t is nv)

    def test_basic_indexing_slice_view(self, device="mps"):
        t = torch.ones(5, 5, device=device)
        v = t[:2, :3]
        self.assertTrue(self.is_view_of(t, v))

        v[0, 0] = 0
        self.assertEqual(t[0, 0], v[0, 0])

    def test_basic_indexing_ellipses_view(self, device="mps"):
        t = torch.ones(5, 5, device=device)
        v = t[..., :2]
        self.assertTrue(self.is_view_of(t, v))

        v[0, 0] = 0
        self.assertEqual(t[0, 0], v[0, 0])

    def test_basic_indexing_newaxis_view(self, device="mps"):
        t = torch.ones(5, 5, device=device)
        v = t[None, :2, 3]
        self.assertTrue(self.is_view_of(t, v))

        v[0, 0] = 0
        self.assertEqual(t[0, 3], v[0, 0])

    def test_chunk_view(self, device="mps"):
        t = torch.zeros(3, 3, device=device)
        l = torch.chunk(t, 3)

        for idx, v in enumerate(l):
            self.assertTrue(self.is_view_of(t, v))

            v[0, 0] = idx + 1
            self.assertEqual(t[idx, 0], v[0, 0])

    def test_split_view(self, device="mps"):
        t = torch.zeros(3, 3, device=device)
        l = torch.split(t, [1, 1, 1])

        for idx, v in enumerate(l):
            self.assertTrue(self.is_view_of(t, v))

            v[0, 0] = idx + 1
            self.assertEqual(t[idx, 0], v[0, 0])

    def test_movedim_view(self, device="mps"):
        def run_test(device, op):
            t = torch.zeros(3, 3, device=device)
            out = op(t)

            self.assertTrue(self.is_view_of(t, out))

            # Randomly change values in output
            # and verify that original is changed
            # as well.
            for _ in range(3):
                idx_1, idx_2 = random.randint(0, 2), random.randint(0, 2)
                out[idx_1, idx_2] = random.random()
                self.assertEqual(t[idx_2, idx_1], out[idx_1, idx_2])

        for fn in [torch.movedim, torch.moveaxis]:
            op = partial(fn, source=(0, 1), destination=(1, 0))
            run_test(device, op)

            op = partial(fn, source=0, destination=1)
            run_test(device, op)

    # Testing that the generated view_copy kernel and its derivative are implemented correctly
    def test_view_copy(self, device="mps"):
        a = torch.randn(4, device=device, requires_grad=True)
        a_ref = a.clone().detach().requires_grad_()
        a_view = a_ref.view(2, 2)
        a_view_copy = torch.view_copy(a, (2, 2))

        # view_copy ops don't preserve view relationship
        self.assertTrue(self.is_view_of(a_ref, a_view))
        self.assertFalse(self.is_view_of(a, a_view_copy))

        a_view_copy.sum().backward()
        a_view.sum().backward()

        # forward and backward give the same shape + result
        self.assertEqual(a_view_copy, a_view)
        self.assertEqual(a.grad, a_ref.grad)

    def test_view_copy_out(self, device="mps"):
        a = torch.randn(2, 2, device=device)
        out = torch.empty(2, device=device)

        torch.diagonal_copy(a, out=out)
        expected = torch.diagonal_copy(a)

        self.assertEqual(expected, out)

        a = torch.randn(4, device=device)
        out1 = torch.empty(2, device=device)
        out2 = torch.empty(2, device=device)

        torch.split_copy(a, 2, out=(out1, out2))
        expected1, expected2 = torch.split_copy(a, 2)

        self.assertEqual(expected1, out1)
        self.assertEqual(expected2, out2)

    def test_empty_reshape(self, device="mps"):
        x = torch.randn(0, 6, device=device)
        self.assertEqual((1, 0, 6, 1, 1), x.reshape(1, 0, 6, 1, 1).shape)
        # should be viewable -- i.e. data_ptr is the same.
        self.assertEqual(x.data_ptr(), x.reshape(1, 0, 6, 1, 1).data_ptr())

        # match NumPy semantics -- don't infer the size of dimension with a degree of freedom
        self.assertRaises(RuntimeError, lambda: x.reshape(0, -1))

    def test_expand(self, device="mps"):
        tensor = torch.rand(1, 8, 1, device=device)
        tensor2 = torch.rand(5, device=device)
        template = torch.rand(4, 8, 5, device=device)
        target = template.size()
        self.assertEqual(tensor.expand_as(template).size(), target)
        self.assertEqual(tensor.expand(4, 8, 5).size(), target)
        self.assertEqual(tensor.expand(target).size(), target)
        self.assertEqual(tensor2.expand_as(template).size(), target)
        self.assertEqual(tensor2.expand(4, 8, 5).size(), target)
        self.assertEqual(tensor2.expand(target).size(), target)

        # test double expand
        self.assertEqual(tensor2.expand(1, 5).expand(2, 2, 5), tensor2.repeat(2, 2, 1))

        # test non-contiguous
        noncontig = torch.randn(5, 2, 1, 3, device=device)[:, 0]
        self.assertFalse(noncontig.is_contiguous())
        self.assertEqual(noncontig.expand(2, 5, 4, 3), noncontig.contiguous().repeat(2, 1, 4, 1))

        # make sure it's compatible with unsqueeze
        expanded = tensor2.expand(1, 1, 5)
        unsqueezed = tensor2.unsqueeze(0).unsqueeze(1)
        self.assertEqual(expanded, unsqueezed)
        self.assertEqual(expanded.stride(), unsqueezed.stride())

        # test -1 as target size
        self.assertEqual(tensor.expand(4, -1, 5), tensor.expand(4, 8, 5))
        self.assertRaises(RuntimeError, lambda: tensor2.expand(-1, -1))

        # test expanding empty to empty
        self.assertEqual(torch.zeros(0, device=device).expand((0,)), torch.zeros(0, device=device))

    def test_view_empty(self, device="mps"):
        x = torch.randn(0, 6, device=device)
        self.assertEqual((1, 0, 6, 1, 1), x.view(1, 0, 6, 1, 1).shape)

    def test_reshape(self, device="mps"):
        x = torch.randn(3, 3, device=device)
        self.assertEqual(x.data_ptr(), x.reshape(-1).data_ptr())
        self.assertEqual(x.data_ptr(), x.reshape(1, 9, 1).data_ptr())
        self.assertEqual(torch.reshape(x, (9,)), x.reshape(9))
        self.assertRaises(RuntimeError, lambda: x.reshape(-1, -1))

        y = torch.randn(4, 4, 4, device=device)[:, 0, :]
        # .data_ptr() on meta tensors is always 0 so they are equal regardless of the reshape
        if device != "meta":
            self.assertNotEqual(y.data_ptr(), y.reshape(-1).data_ptr())
        self.assertEqual(y.contiguous().view(-1), y.reshape(-1))
        self.assertEqual(y.reshape(2, 2, 4).data_ptr(), y.data_ptr())

        s = torch.randn((), device=device)
        self.assertEqual(s.data_ptr(), s.reshape(()).data_ptr())
        self.assertEqual(s.reshape(-1).shape, (1,))
        self.assertRaises(RuntimeError, lambda: s.reshape(2))

        empty = torch.tensor([], device=device)
        self.assertEqual(empty, empty.reshape(-1))
        self.assertEqual(empty, empty.reshape([0]))
        # TODO: fix these once we have multi-dimensional empty tensors
        self.assertEqual(empty.reshape([0, 1]).shape, (0, 1))
        self.assertEqual(empty.reshape([1, -1]).shape, (1, 0))
        self.assertRaises(RuntimeError, lambda: empty.reshape(1))

        x = torch.randn(3, 3, device=device)
        self.assertEqual(x.data_ptr(), x.reshape_as(torch.rand(9)).data_ptr())
        self.assertEqual(x.data_ptr(), x.reshape_as(torch.rand(1, 9, 1)).data_ptr())
        self.assertRaises(RuntimeError, lambda: x.reshape_as(torch.rand(10, device=device)))

    def test_narrow(self, device="mps"):
        x = torch.tensor([[0, 1, 2], [3, 4, 5], [6, 7, 8]])
        self.assertEqual(x.narrow(0, 0, 1), torch.tensor([[0, 1, 2]]))
        self.assertEqual(x.narrow(0, 0, 2), torch.tensor([[0, 1, 2], [3, 4, 5]]))
        self.assertEqual(x.narrow(0, 1, 1), torch.tensor([[3, 4, 5]]))
        self.assertEqual(x.narrow(0, -1, 1), torch.tensor([[6, 7, 8]]))
        self.assertEqual(x.narrow(0, -2, 2), torch.tensor([[3, 4, 5], [6, 7, 8]]))
        self.assertEqual(x.narrow(0, -3, 3), torch.tensor([[0, 1, 2], [3, 4, 5], [6, 7, 8]]))
        self.assertEqual(x.narrow(-1, -1, 1), torch.tensor([[2], [5], [8]]))
        self.assertEqual(x.narrow(-2, -1, 1), torch.tensor([[6, 7, 8]]))

    def test_narrow_tensor(self, device="mps"):
        x = torch.tensor([[0, 1, 2], [3, 4, 5], [6, 7, 8]])
        self.assertEqual(x.narrow(0, torch.tensor(0), 1), torch.tensor([[0, 1, 2]]))
        with self.assertRaises(Exception):
            x.narrow(0, torch.tensor(0.), 1)
        with self.assertRaises(Exception):
            x.narrow(0, torch.tensor([0]), 1)
        with self.assertRaises(Exception):
            x.narrow(0, torch.tensor([0, 1]), 1)

    def test_t(self, device="mps"):
        # Test 0D tensors
        x = torch.randn(())
        self.assertEqual(x, x.t())
        x = x.to_sparse()
        self.assertEqual(x, x.t())

        # Test 1D tensors
        x = torch.arange(4)
        self.assertEqual(x, x.t())
        x = x.to_sparse()
        self.assertEqual(x, x.t())

        # Test 2D tensors
        x = torch.rand((2, 2))
        self.assertEqual(x.t(), x.transpose(0, 1))
        x = x.to_sparse()
        self.assertEqual(x.t(), x.transpose(0, 1))

        # Test 3D tensor
        x = torch.rand((2, 2, 2))
        with self.assertRaisesRegex(RuntimeError, 'expects a tensor with <= 2 dimensions, but self is 3D'):
            x.t()
        x = x.to_sparse()
        with self.assertRaisesRegex(RuntimeError, 'expects a tensor with <= 2 sparse and 0 dense dimensions'):
            x.t()

    def test_split(self, device="mps"):
        tensor = torch.rand(7, 4)
        split_size = 3
        dim = 0
        target_sizes = ([3, 4], [3, 4], [1, 4])
        splits = tensor.split(split_size, dim)
        start = 0
        for target_size, split in zip(target_sizes, splits):
            self.assertEqual(split.size(), target_size)
            self.assertEqual(tensor.narrow(dim, start, target_size[dim]), split, atol=0, rtol=0)
            start = start + target_size[dim]

        # Variable sections split
        tensor = torch.randn(20, 10)
        dim = 0
        split_sizes = [5, 5, 10]
        target_sizes = ([[5, 10], [5, 10], [10, 10]])
        splits = tensor.split(split_sizes, dim)
        start = 0
        for target_size, split in zip(target_sizes, splits):
            self.assertEqual(split.size(), target_size)
            self.assertEqual(tensor.narrow(dim, start, target_size[dim]), split, atol=0, rtol=0)
            start = start + target_size[dim]

        split_sizes = [2, 2, 6]
        target_sizes = ([20, 2], [20, 2], [20, 6])
        dim = 1
        splits = tensor.split(split_sizes, dim)
        start = 0
        for target_size, split in zip(target_sizes, splits):
            self.assertEqual(split.size(), target_size)
            self.assertEqual(tensor.narrow(dim, start, target_size[dim]), split, atol=0, rtol=0)
            start = start + target_size[dim]

    def test_chunk(self, device="mps"):
        tensor = torch.rand(4, 7)
        num_chunks = 3
        dim = 1
        target_sizes = ([4, 3], [4, 3], [4, 1])
        splits = tensor.chunk(num_chunks, dim)
        start = 0
        for target_size, split in zip(target_sizes, splits):
            self.assertEqual(split.size(), target_size)
            self.assertEqual(tensor.narrow(dim, start, target_size[dim]), split,
                             atol=0, rtol=0)
            start = start + target_size[dim]

        # Invalid chunk sizes
        error_regex = 'chunk expects.*greater than 0'
        with self.assertRaisesRegex(RuntimeError, error_regex):
            tensor.chunk(0)
        with self.assertRaisesRegex(RuntimeError, error_regex):
            tensor.chunk(-2)

    def test_unsqueeze(self, device="mps") -> None:
        x = torch.randn(2, 3, 4)
        y = x.unsqueeze(1)
        self.assertEqual(y, x.view(2, 1, 3, 4))
        y = x.clone().unsqueeze_(2)
        self.assertEqual(y, x.view(2, 3, 1, 4))

        x = x[:, 1]
        self.assertFalse(x.is_contiguous())
        y = x.unsqueeze(1)
        self.assertEqual(y, x.contiguous().view(2, 1, 4))
        y = x.clone().unsqueeze_(2)
        self.assertEqual(y, x.contiguous().view(2, 4, 1))

    # unit test for special case transposed copy (see ATen/native/Copy.cpp for details)
    def test_big_transpose(self, device="mps"):
        t = torch.rand(456, 789, device=device)
        t1 = t.t().contiguous()
        t2 = torch.from_numpy(t.cpu().numpy().transpose())
        self.assertEqual(t1, t2)

    def test_T(self, device="mps"):
        a = torch.randn(2, 3, 4, device=device)
        t1 = a.T
        t2 = a.permute(2, 1, 0)
        self.assertEqual(t2, t1)
        b = torch.randn(10, device=device)
        self.assertEqual(b, b.T)
        scalar = torch.tensor(5, device=device)
        self.assertEqual(scalar, scalar.T)

    def test_transposes(self, device="mps", dtype=torch.float32):
        for op in ("T", "H", "mT", "mH", "adjoint"):
            shapes = ((), (2, 3), (2, 3, 4)) if op[0] == "m" or op == "adjoint" else ((), (2, 3),)
            for shape in shapes:
                a = make_tensor(shape, device=device, dtype=dtype)
                t1 = getattr(a, op)
                if op == "adjoint":
                    t1 = t1()
                t2 = a
                if a.ndim != 0:
                    t2 = t2.transpose(-2, -1)
                if op[-1] == "H" or op == "adjoint":
                    t2 = t2.conj()
                self.assertEqual(t2, t1)

    def test_transposes_errors(self, device="mps", dtype=torch.float32):
        for op in ("H", "mT", "mH", "adjoint"):
            shapes = ((2,), (2, 3, 4)) if op == "H" else ((2,),)
            for shape in shapes:
                a = make_tensor(shape, device=device, dtype=dtype)
                with self.assertRaisesRegex(RuntimeError, "only supported on matrices"):
                    t1 = getattr(a, op)
                    if op == "adjoint":
                        t1 = t1()

    def test_python_types(self, device="mps"):
        a1 = torch.randn((1, 2), device=device, dtype=torch.float32)
        a2 = torch.randn((1, 2), device=device, dtype=torch.float32)
        self.assertEqual(a1.dtype, a2.dtype)

        b1 = torch.arange(10, 20, dtype=torch.int64, device=device)
        b2 = torch.arange(10, 20, dtype=int, device=device)
        self.assertEqual(b1.dtype, b2.dtype)

        c1 = torch.tensor([True, False], dtype=torch.bool, device=device)
        c2 = torch.tensor([True, False], dtype=bool, device=device)
        self.assertEqual(c1.dtype, c2.dtype)

    # TODO: is resize best put in test_view_ops?
    def test_resize_as_preserves_strides(self, device="mps"):
        x = torch.empty(2, 3).t()
        old_strides = x.stride()
        x.resize_as_(x)
        self.assertEqual(x.stride(), old_strides)

    def test_memory_format_resize_as(self, device="mps"):
        def test_helper(shape, memory_format, device="mps"):
            xc = torch.randn(shape, device=device).contiguous(memory_format=memory_format)
            flat = torch.randn(xc.numel(), device=device)
            flat.resize_as_(xc, memory_format=torch.preserve_format)
            self.assertTrue(flat.is_contiguous(memory_format=memory_format))

        test_helper((10, 3, 32, 32), torch.channels_last, device="mps")
        test_helper((3, 10, 3, 32, 32), torch.channels_last_3d, device="mps")

    def test_memory_format_resize_(self, device="mps"):
        def test_helper(shape, numel, memory_format, device="mps"):
            flat = torch.randn(numel, device=device)
            flat.resize_(shape, memory_format=memory_format)
            self.assertTrue(flat.is_contiguous(memory_format=memory_format))

        test_helper((10, 3, 32, 32), 10 * 3 * 32 * 32, torch.channels_last, device="mps")
        test_helper((3, 10, 3, 32, 32), 3 * 10 * 3 * 32 * 32, torch.channels_last_3d, device="mps")

    # TODO: OpInfo this
    def _test_atleast(self, device, torch_fn):
        # 0-dim
        s = torch.tensor(0.5, dtype=torch.double, requires_grad=True)

        gradcheck(lambda x: torch_fn(x), s)
        gradgradcheck(lambda x: torch_fn(x), s)

        # 1-dim
        a = torch.rand(4, dtype=torch.double, requires_grad=True)

        gradcheck(lambda x: torch_fn(x), a)
        gradgradcheck(lambda x: torch_fn(x), a)

        # 2,3,4-dim
        b = torch.rand(4, 3, dtype=torch.double, requires_grad=True)
        c = torch.rand(4, 3, 2, dtype=torch.double, requires_grad=True)
        d = torch.rand(4, 3, 2, 1, dtype=torch.double, requires_grad=True)

        input_tuple = (s, a, b, c, d)
        gradcheck(lambda s, w, x, y, z: torch_fn(s, w, x, y, z), input_tuple)
        gradgradcheck(lambda s, w, x, y, z: torch_fn(s, w, x, y, z), input_tuple)

    def test_atleast_gradient(self, device="mps"):
        self._test_atleast(device, torch.atleast_1d)
        self._test_atleast(device, torch.atleast_2d)
        self._test_atleast(device, torch.atleast_3d)

    def test_view(self, device="mps"):
        tensor = torch.rand(15, device=device)
        template = torch.rand(3, 5, device=device)
        empty = torch.empty(0, device=device)
        target = template.size()
        self.assertEqual(tensor.view_as(template).size(), target)
        self.assertEqual(tensor.view(3, 5).size(), target)
        self.assertEqual(tensor.view(torch.Size([3, 5])).size(), target)
        self.assertEqual(tensor.view(-1, 5).size(), target)
        self.assertEqual(tensor.view(3, -1).size(), target)
        tensor_view = tensor.view(5, 3)
        tensor_view.fill_(random.uniform(0, 1))
        self.assertEqual(empty.view_as(empty), empty)
        self.assertEqual(empty.view(0), empty)
        self.assertEqual(empty.view(0, 3, 0, 1).size(), torch.Size([0, 3, 0, 1]))
        self.assertEqual(empty.view(0, 3, 0, 1).view(0), empty)

        # test size inference with empty tensors
        self.assertEqual(empty.view(-1).size(), torch.Size([0]))
        self.assertEqual(empty.view(10, 3, -1).size(), torch.Size([10, 3, 0]))

        with self.assertRaisesRegex(RuntimeError, r"because the unspecified dimension size -1 can be any value"):
            empty.view(-1, 0)

        with self.assertRaisesRegex(RuntimeError, r"because the unspecified dimension size -1 can be any value"):
            empty.view(3, 0, -1, 0)

        self.assertRaises(RuntimeError, lambda: tensor.view(15, 0))
        self.assertRaises(RuntimeError, lambda: tensor.view(7, -1))
        self.assertRaises(RuntimeError, lambda: tensor.view(15, -1, -1))

    # RuntimeError: Invalid device for storage: mps
    def test_contiguous(self, device="mps"):
        x = torch.randn(1, 16, 5, 5, device=device)
        self.assertTrue(x.is_contiguous())
        stride = list(x.stride())
        stride[0] = 20
        # change the stride in dimension 0. the tensor is still contiguous because size[0] is 1
        x.set_(x.storage(), 0, x.size(), stride)
        self.assertTrue(x.is_contiguous())

    def test_resize_all_dtypes_and_devices(self, device="mps"):
        shape = (2, 2)
        for dt in (torch.half, torch.bfloat16, torch.bool):
            x = torch.tensor([[1, 2], [3, 4], [5, 6]], dtype=dt, device=device)
            x.resize_(shape)
            self.assertEqual(shape, x.shape)

    def test_resize_as_all_dtypes_and_devices(self, device="mps"):
        for dt in (torch.half, torch.bfloat16, torch.bool):
            x = torch.tensor([[1, 2], [3, 4], [5, 6]], dtype=dt, device=device)
            y = torch.tensor([[1, 2, 3], [4, 5, 6]], dtype=dt, device=device)
            x.resize_as_(y)
            self.assertEqual(y.shape, x.shape)

    def test_resize_overflow(self, device="mps"):
        x = torch.empty((), dtype=torch.float64)
        with self.assertRaisesRegex(RuntimeError, 'Storage size calculation overflowed'):
            x.resize_([2, 4, 2**29, 2**29])
        with self.assertRaisesRegex(RuntimeError, 'overflow'):
            x.resize_([8, 8, 2**29, 2**29])

    def test_view_all_dtypes_and_devices(self, device="mps"):
        for dt in (torch.float, torch.bool):
            x = torch.tensor([[1, 2], [3, 4], [5, 6]], dtype=dt, device=device)
            self.assertEqual(x.view(6).shape, [6])
>>>>>>> 135af0fe

class TestRNNMPS(TestCase):
    def test_lstm_1(self, device="mps", dtype=torch.float32):

        rnn = nn.LSTM(1, 4, 2, device="cpu")
        input = torch.randn(2, 3, 1, device="cpu")
        hx = torch.zeros(2, 3, 4, device="cpu")
        cx = torch.zeros(2, 3, 4, device="cpu")

        cpu_output, (cpu_hn, cpu_cn) = rnn(input, (hx, cx))

        rnn = rnn.to(device)
        input = input.to(device)
        hx = hx.to(device)
        cx = cx.to(device)
        output, (hn, cn) = rnn(input, (hx, cx))

        self.assertEqual(cpu_output, output)
        self.assertEqual(cpu_hn, hn)
        self.assertEqual(cpu_cn, cn)

        # test batch_first
        rnn = nn.LSTM(1, 4, 2, device="cpu", batch_first=True)
        input = torch.randn(3, 2, 1, device="cpu")
        hx = torch.zeros(2, 3, 4, device="cpu")
        cx = torch.zeros(2, 3, 4, device="cpu")
        cpu_output, (cpu_hn, cpu_cn) = rnn(input, (hx, cx))

        rnn = rnn.to(device)
        input = input.to(device)
        hx = hx.to(device)
        cx = cx.to(device)
        output, (hn, cn) = rnn(input, (hx, cx))

        self.assertEqual(cpu_output, output)
        self.assertEqual(cpu_hn, hn)
        self.assertEqual(cpu_cn, cn)

    @unittest.skipIf(True, "Backward of lstm returns wrong result")
    def test_lstm_2(self, device="mps", dtype=torch.float32):
        def get_results(device):
            rnn = nn.LSTM(1, 4, 1, device=device)
            inp = torch.randn(2, 3, 1, device=device, requires_grad=True)
            hx = torch.zeros(1, 3, 4, device=device)
            cx = torch.zeros(1, 3, 4, device=device)

            output, _ = rnn(inp, (hx, cx))
            output.sum().backward()

            weight_grad = rnn.weight_ih_l0.grad.clone()
            input_grad = inp.grad.clone()

            return output, weight_grad, input_grad


        cpu_output, cpu_weight_grad, cpu_input_grad = get_results("cpu")
        mps_output, mps_weight_grad, mps_input_grad = get_results("mps")

        self.assertEqual(cpu_output, mps_output)
        self.assertEqual(cpu_input_grad, mps_input_grad)
        self.assertEqual(cpu_weight_grad, mps_weight_grad)

class TestFallbackWarning(TestCase):
    # TODO: Remove once test_testing.py is running on MPS devices
    def test_no_warning_on_import(self):
        out = subprocess.check_output(
            [sys.executable, "-W", "all", "-c", "import torch"],
            stderr=subprocess.STDOUT,
            # On Windows, opening the subprocess with the default CWD makes `import torch`
            # fail, so just set CWD to this script's directory
            cwd=os.path.dirname(os.path.realpath(__file__)),).decode("utf-8")
        self.assertEquals(out, "")

    def _get_not_implemented_op(self):
        # This can be changed once we actually implement `torch.bincount`
        # Should return fn, args, kwargs, string_version
        return (torch.bincount,
                torch.tensor([4], device='mps'), {},
                "torch.bincount(torch.tensor([4, 3, 6, 3, 4], device='mps'))")

    def test_error_on_not_implemented(self):
        fn, args, kwargs, _ = self._get_not_implemented_op()

        with self.assertRaisesRegex(NotImplementedError, "not current implemented for the MPS device"):
            fn(*args, **kwargs)

    def test_warn_on_not_implemented_with_fallback(self):
        _, _, _, op = self._get_not_implemented_op()
        script = f"""
import os
# MUST happen before pytorch's import
os.environ["PYTORCH_ENABLE_MPS_FALLBACK"] = "1"
import warnings

with warnings.catch_warnings(record=True) as w:
    import torch

if len(w) > 0:
    print(w)
    exit(1)

# This should run just fine and raise warning about perf
with warnings.catch_warnings(record=True) as w:
    {op}

if len(w) != 1:
    print(w)
    exit(2)

"""
        try:
            subprocess.check_output(
                [sys.executable, '-W', 'all', '-c', script],
                stderr=subprocess.STDOUT,
                # On Windows, opening the subprocess with the default CWD makes `import torch`
                # fail, so just set CWD to this script's directory
                cwd=os.path.dirname(os.path.realpath(__file__)),)
        except subprocess.CalledProcessError as e:
            if e.returncode == 1:
                self.assertTrue(False, "There was a warning when importing torch when PYTORCH_ENABLE_MPS_FALLBACK is set." +
                                       e.output.decode("utf-8"))
            elif e.returncode == 2:
                self.assertTrue(False, "There wasn't exactly one warning when running not implemented op with "
                                f"PYTORCH_ENABLE_MPS_FALLBACK set. {e.output}")
            else:
                self.assertTrue(False, "Running a not implemented op failed even though PYTORCH_ENABLE_MPS_FALLBACK is set. " +
                                       e.output.decode("utf-8"))

class TestNoRegression(TestCase):
    def test_assert_close(self):
        a = torch.ones(1, device="mps")
        b = torch.zeros(1, device="mps")
        inf = a / b
        nan = b / b

        with self.assertRaisesRegex(AssertionError, "Tensor-likes are not close!"):
            torch.testing.assert_close(a, inf)

        with self.assertRaisesRegex(AssertionError, "Tensor-likes are not close!"):
            torch.testing.assert_close(a, nan)

    @unittest.expectedFailure
    def test_mps_compat(self):
        # If this test is successful, that means that all operations in the comparison logic are supported natively on
        # the MPS backend. Please remove this test as well as the compatibility logic in
        # torch.testing._comparison.TensorLikePair._equalize_attributes
        actual = torch.tensor(1.0, device="mps")
        expected = actual.clone()

        # We can't use assert_close or TensorLikePair.compare() directly, since that would hit the compatibility logic
        # in torch.testing._comparison.TensorLikePair._equalize_attributes that we want to circumvent here
        pair = TensorLikePair(actual, expected)
        pair._compare_values(actual, expected)

    def test_double_error(self):
        with self.assertRaisesRegex(TypeError, "the MPS framework doesn't support float64"):
            a = torch.ones(2, dtype=torch.float64, device="mps")

        a = torch.ones(2, device="mps")
        with self.assertRaisesRegex(TypeError, "the MPS framework doesn't support float64"):
            a = a.double()

    def test_legacy_constructor(self):
        a = torch.ones(2, device="mps")

        b = a.new(1)

    def test_serialization_map_location(self):

        # Ensures that cpu Tensor can be loaded on mps
        with tempfile.NamedTemporaryFile() as f:
            x = torch.rand(2)
            torch.save(x, f)

            f.seek(0)
            x2 = torch.load(f, map_location="mps")

            self.assertEqual(x, x2)
            self.assertEqual(x2.device.type, "mps")

        # Ensures that mps Tensors can be loaded on mps
        with tempfile.NamedTemporaryFile() as f:
            x = torch.rand(2, device="mps")
            torch.save(x, f)

            f.seek(0)
            x2 = torch.load(f)

            self.assertEqual(x, x2)
            self.assertEqual(x2.device.type, "mps")

        # Ensures that mps Tensors can be loaded on cpu
        with tempfile.NamedTemporaryFile() as f:
            x = torch.rand(2, device="mps")
            torch.save(x, f)

            f.seek(0)
            x2 = torch.load(f, map_location="cpu")

            self.assertEqual(x, x2)
            self.assertEqual(x2.device.type, "cpu")


<<<<<<< HEAD
=======
MPS_DTYPES = get_all_dtypes()
for t in [torch.double, torch.cdouble, torch.cfloat, torch.int8, torch.bfloat16]:
    del MPS_DTYPES[MPS_DTYPES.index(t)]

class TestConsistency(TestCase):
    # TODO: This is only used while some ops are being added.
    # This list should contain all ops and dtypes eventually
    # This can be generated automatically in the `new_mps_allowlist.txt` file
    # by doing `EXPECTTEST_ACCEPT=1 python test_mps.py TestConsistencyCPU`
    # You most likely do NOT want to modify this manually
    ALLOWLIST_OP = {
        '__radd__': ['torch.float32',
                     'torch.int16',
                     'torch.int32',
                     'torch.int64'],
        '__rand__': ['torch.bool',
                     'torch.int16',
                     'torch.int32',
                     'torch.int64'],
        '__rmul__': ['torch.bool',
                     'torch.float32',
                     'torch.int16',
                     'torch.int32',
                     'torch.int64'],
        '__ror__': ['torch.bool',
                    'torch.int16',
                    'torch.int32',
                    'torch.int64'],
        '__rxor__': ['torch.bool',
                     'torch.int16',
                     'torch.int32',
                     'torch.int64'],
        '_masked.normalize': ['torch.float32'],
        'abs': ['torch.float16',
                'torch.float32',
                'torch.int16',
                'torch.int32',
                'torch.uint8'],
        'add': ['torch.float32',
                'torch.int16',
                'torch.int32',
                'torch.int64'],
        'addcdiv': ['torch.float32'],
        'addcmul': ['torch.float32',
                    'torch.int16',
                    'torch.int32',
                    'torch.int64'],
        'addmv': ['torch.float32'],
        'addr': ['torch.float32'],
        'all': ['torch.bool',
                'torch.float16',
                'torch.float32',
                'torch.int16',
                'torch.int32',
                'torch.int64'],
        'any': ['torch.bool',
                'torch.float16',
                'torch.float32',
                'torch.int16',
                'torch.int32',
                'torch.int64'],
        'argmax': ['torch.float16',
                   'torch.float32',
                   'torch.int16',
                   'torch.int32',
                   'torch.int64'],
        'asin': ['torch.float32'],
        'asinh': ['torch.float32'],
        'atan': ['torch.float32'],
        'atan2': ['torch.float32'],
        'atanh': ['torch.float32'],
        'atleast_1d': ['torch.bool',
                       'torch.float16',
                       'torch.float32',
                       'torch.int16',
                       'torch.int32',
                       'torch.int64',
                       'torch.uint8'],
        'atleast_2d': ['torch.bool',
                       'torch.float16',
                       'torch.float32',
                       'torch.int16',
                       'torch.int32',
                       'torch.int64',
                       'torch.uint8'],
        'atleast_3d': ['torch.bool',
                       'torch.float16',
                       'torch.float32',
                       'torch.int16',
                       'torch.int32',
                       'torch.int64',
                       'torch.uint8'],
        'baddbmm': ['torch.float32'],
        'bitwise_and': ['torch.bool',
                        'torch.int16',
                        'torch.int32',
                        'torch.int64',
                        'torch.uint8'],
        'bitwise_left_shift': ['torch.int16',
                               'torch.int32',
                               'torch.int64',
                               'torch.uint8'],
        'bitwise_not': ['torch.bool',
                        'torch.int16',
                        'torch.int32',
                        'torch.int64',
                        'torch.uint8'],
        'bitwise_or': ['torch.bool',
                       'torch.int16',
                       'torch.int32',
                       'torch.int64',
                       'torch.uint8'],
        'bitwise_right_shift': ['torch.int16',
                                'torch.int32',
                                'torch.int64',
                                'torch.uint8'],
        'bitwise_xor': ['torch.bool',
                        'torch.int16',
                        'torch.int32',
                        'torch.int64',
                        'torch.uint8'],
        'bmm': ['torch.float32'],
        'ceil': ['torch.float32'],
        'chunk': ['torch.float16', 'torch.float32', 'torch.int64'],
        'clone': ['torch.bool',
                  'torch.float16',
                  'torch.float32',
                  'torch.int16',
                  'torch.int32',
                  'torch.int64',
                  'torch.uint8'],
        'column_stack': ['torch.float16',
                         'torch.float32',
                         'torch.int16',
                         'torch.int32',
                         'torch.int64',
                         'torch.uint8'],
        'conj': ['torch.bool',
                 'torch.float16',
                 'torch.float32',
                 'torch.int16',
                 'torch.int32',
                 'torch.int64',
                 'torch.uint8'],
        'conj_physical': ['torch.bool',
                          'torch.float16',
                          'torch.float32',
                          'torch.int16',
                          'torch.int32',
                          'torch.int64',
                          'torch.uint8'],
        'contiguous': ['torch.bool',
                       'torch.float16',
                       'torch.float32',
                       'torch.int16',
                       'torch.int32',
                       'torch.int64',
                       'torch.uint8'],
        'corrcoef': ['torch.float32'],
        'deg2rad': ['torch.float32'],
        'diag': ['torch.float32', 'torch.int32'],
        'diagflat': ['torch.int32'],
        'diff': ['torch.float32'],
        'dist': ['torch.float32'],
        'dot': ['torch.float32', 'torch.int32'],
        'einsum': ['torch.float32'],
        'erf': ['torch.float32'],
        'fill': ['torch.float16',
                 'torch.float32',
                 'torch.int16',
                 'torch.int32',
                 'torch.int64'],
        'flatten': ['torch.bool',
                    'torch.float16',
                    'torch.float32',
                    'torch.int16',
                    'torch.int32',
                    'torch.int64'],
        'floor': ['torch.float32'],
        'hstack': ['torch.float16',
                   'torch.float32',
                   'torch.int16',
                   'torch.int32',
                   'torch.int64'],
        'index_select': ['torch.float16',
                         'torch.float32',
                         'torch.int16',
                         'torch.int32',
                         'torch.int64'],
        'isinf': ['torch.float16', 'torch.float32'],
        'isnan': ['torch.bool',
                  'torch.float16',
                  'torch.float32',
                  'torch.int16',
                  'torch.int32',
                  'torch.int64',
                  'torch.uint8'],
        'kron': ['torch.bool',
                 'torch.float16',
                 'torch.float32',
                 'torch.int16',
                 'torch.int32',
                 'torch.int64',
                 'torch.uint8'],
        'linalg.norm': ['torch.float16',
                        'torch.float32',
                        'torch.float16',
                        'torch.float32'],
        'linalg.svd': ['torch.float32'],
        'linalg.vector_norm': ['torch.float16'],
        'log1p': ['torch.float32'],
        'log_softmax': ['torch.float32'],
        'logaddexp': ['torch.float32'],
        'logaddexp2': ['torch.float32'],
        'masked_select': ['torch.bool',
                          'torch.float16',
                          'torch.float32',
                          'torch.int16',
                          'torch.int32',
                          'torch.int64',
                          'torch.uint8'],
        'mm': ['torch.float32'],
        'mv': ['torch.float32'],
        'neg': ['torch.float16',
                'torch.float32',
                'torch.int16',
                'torch.int32'],
        'nn.functional.adaptive_max_pool1d': ['torch.float32'],
        'nn.functional.adaptive_max_pool2d': ['torch.float32'],
        'nn.functional.binary_cross_entropy': ['torch.float32'],
        'nn.functional.celu': ['torch.float32'],
        'nn.functional.elu': ['torch.float32'],
        'nn.functional.embedding': ['torch.float16', 'torch.float32'],
        'nn.functional.feature_alpha_dropout': ['torch.bool',
                                                'torch.float16',
                                                'torch.float32',
                                                'torch.int16',
                                                'torch.int32',
                                                'torch.int64',
                                                'torch.uint8'],
        'nn.functional.hardtanh': ['torch.float32',
                                   'torch.int16',
                                   'torch.int32',
                                   'torch.int64'],
        'nn.functional.hinge_embedding_loss': ['torch.float32'],
        'nn.functional.kl_div': ['torch.float32'],
        'nn.functional.l1_loss': ['torch.float32'],
        'nn.functional.huber_loss': ['torch.float32'],
        'nn.functional.leaky_relu': ['torch.float32'],
        'nn.functional.mse_loss': ['torch.float16', 'torch.float32'],
        'nn.functional.relu': ['torch.float32',
                               'torch.int16',
                               'torch.int32',
                               'torch.int64',
                               'torch.uint8'],
        'nn.functional.relu6': ['torch.float32',
                                'torch.int16',
                                'torch.int32',
                                'torch.int64',
                                'torch.uint8'],
        'nn.functional.selu': ['torch.float32'],
        'nn.functional.silu': ['torch.float32'],
        'nn.functional.smooth_l1_loss': ['torch.float32'],
        'nn.functional.softmin': ['torch.float32'],
        'nn.functional.threshold': ['torch.float32',
                                    'torch.int16',
                                    'torch.int32',
                                    'torch.int64',
                                    'torch.uint8'],
        'nn.functional.upsample_bilinear': ['torch.float32'],
        'norm': ['torch.float32', 'torch.float16', 'torch.float32'],
        'positive': ['torch.float16',
                     'torch.float32',
                     'torch.int16',
                     'torch.int32',
                     'torch.int64',
                     'torch.uint8'],
        'rad2deg': ['torch.float32'],
        'ravel': ['torch.bool',
                  'torch.float16',
                  'torch.float32',
                  'torch.int16',
                  'torch.int32',
                  'torch.int64',
                  'torch.uint8'],
        'real': ['torch.bool',
                 'torch.float16',
                 'torch.float32',
                 'torch.int16',
                 'torch.int32',
                 'torch.int64',
                 'torch.uint8'],
        'repeat_interleave': ['torch.bool',
                              'torch.float16',
                              'torch.float32',
                              'torch.int16',
                              'torch.int32',
                              'torch.int64',
                              'torch.uint8'],
        'resize_': ['torch.bool',
                    'torch.float16',
                    'torch.float32',
                    'torch.int16',
                    'torch.int32',
                    'torch.int64',
                    'torch.uint8'],
        'resize_as_': ['torch.bool',
                       'torch.float16',
                       'torch.float32',
                       'torch.int16',
                       'torch.int32',
                       'torch.int64',
                       'torch.uint8'],
        'resolve_conj': ['torch.bool',
                         'torch.float16',
                         'torch.float32',
                         'torch.int16',
                         'torch.int32',
                         'torch.int64',
                         'torch.uint8'],
        'resolve_neg': ['torch.bool',
                        'torch.float16',
                        'torch.float32',
                        'torch.int16',
                        'torch.int32',
                        'torch.int64',
                        'torch.uint8'],
        'round': ['torch.float32'],
        'sgn': ['torch.bool',
                'torch.float16',
                'torch.float32',
                'torch.int16',
                'torch.int32',
                'torch.int64',
                'torch.uint8'],
        'sign': ['torch.bool',
                 'torch.float16',
                 'torch.float32',
                 'torch.int16',
                 'torch.int32',
                 'torch.uint8'],
        'sin': ['torch.float32'],
        'sinh': ['torch.float32'],
        'softmax': ['torch.float32'],
        'split': ['torch.bool',
                  'torch.float16',
                  'torch.float32',
                  'torch.int16',
                  'torch.int32',
                  'torch.int64',
                  'torch.uint8'],
        'sqrt': ['torch.float32'],
        'square': ['torch.float32'],
        'squeeze': ['torch.bool',
                    'torch.float16',
                    'torch.float32',
                    'torch.int16',
                    'torch.int32',
                    'torch.int64',
                    'torch.uint8'],
        'stack': ['torch.float16',
                  'torch.float32',
                  'torch.int16',
                  'torch.int32',
                  'torch.int64',
                  'torch.uint8'],
        'sub': ['torch.float32',
                'torch.int16',
                'torch.int32',
                'torch.int64'],
        'sum_to_size': ['torch.bool',
                        'torch.float16',
                        'torch.float32',
                        'torch.int16',
                        'torch.int32',
                        'torch.int64',
                        'torch.uint8'],
        'svd': ['torch.float32'],
        't': ['torch.bool',
              'torch.float16',
              'torch.float32',
              'torch.int16',
              'torch.int32',
              'torch.int64',
              'torch.uint8'],
        'tanh': ['torch.float32'],
        'tensordot': ['torch.float32'],
        'topk': ['torch.float32'],
        'tril': ['torch.bool',
                 'torch.float16',
                 'torch.float32',
                 'torch.int16',
                 'torch.int32',
                 'torch.int64',
                 'torch.uint8'],
        'triu': ['torch.bool',
                 'torch.float16',
                 'torch.float32',
                 'torch.int16',
                 'torch.int32',
                 'torch.int64',
                 'torch.uint8'],
        'true_divide': ['torch.float32'],
        'trunc': ['torch.float32'],
        'unsqueeze': ['torch.bool',
                      'torch.float16',
                      'torch.float32',
                      'torch.int16',
                      'torch.int32',
                      'torch.int64',
                      'torch.uint8'],
        'view': ['torch.bool',
                 'torch.float16',
                 'torch.float32',
                 'torch.int16',
                 'torch.int32',
                 'torch.int64',
                 'torch.uint8'],
        'view_as': ['torch.bool',
                    'torch.float16',
                    'torch.float32',
                    'torch.int16',
                    'torch.int32',
                    'torch.int64',
                    'torch.uint8'],
        'vsplit': ['torch.bool',
                   'torch.float16',
                   'torch.float32',
                   'torch.int16',
                   'torch.int32',
                   'torch.int64',
                   'torch.uint8'],
        'vstack': ['torch.float16',
                   'torch.float32',
                   'torch.int16',
                   'torch.int32',
                   'torch.int64'],
        'zero_': ['torch.float16',
                  'torch.float32',
                  'torch.int16',
                  'torch.int32',
                  'torch.int64',
                  'torch.uint8']}

    # These ops that are problematic. So never run them even when
    # generating the new allowlist.
    # If the dtype list is None, all dtypes are excluded.
    # All the entries in this list should be removed
    BLOCKLIST = {
        # Functions that hang
        'masked_fill': [torch.bool, torch.uint8, torch.float32], 'where': [torch.bool],
        # Functions that hard crash
        'nn.functional.kl_div': [torch.int16, torch.int32, torch.int64],
        'nn.functional.nll_loss': [torch.float32],
        'nn.functional.padreflect': [torch.float32], 'nn.functional.padreplicate': [torch.float32],
        'nn.functional.smooth_l1_loss': [torch.float16], 'std': [torch.float16],
        'stft': [torch.float32], 'var': [torch.float16],

        # These were moved from ALLOWLIST to BLOCK as they are not working
        # locally
        'tile': ['torch.float16', 'torch.float32', 'torch.int16', 'torch.int32', 'torch.int64', 'torch.uint8'],
        'repeat': ['torch.float16', 'torch.float32', 'torch.int16', 'torch.int32', 'torch.int64', 'torch.uint8'],
        '__radd__': ['torch.bool', 'torch.uint8'],
        '__rmul__': ['torch.uint8'],
        'add': ['torch.bool', 'torch.uint8'],
        'square': ['torch.int32', 'torch.int64', 'torch.uint8'],
        'addr': ['torch.int16', 'torch.int32', 'torch.int64', 'torch.uint8'],
        'diag': ['torch.int64'],
        'diagflat': ['torch.int64'],

        # Functions that are flaky
        # These are detected as "ok" by the expect case but actually fail to run sometimes
        'H': None,
        'T': None,
        'as_strided': None,
        'broadcast_tensors': None,
        'broadcast': None,
        'broadcast_to': None,
        'diagonal': None,
        'divfloor_rounding': None,
        'divno_rounding_mode': None,
        'divtrunc_rounding': None,
        'dsplit': None,
        'hsplit': None,
        'empty': None,
        'expand_as': None,
        'expand': None,
        'ge': None,
        'ne': None,
        'le': None,
        'lt': None,
        'gt': None,
        'transpose': None,
        'splitlist_args': None,
        'select': None,
        'reshape': None,
        'reshape_as': None,
        'permute': None,
        'norm': None,
        'nn.functional.pixel_unshuffle': None,
        'nn.functional.pixel_shuffle': None,
        'nn.functional.cross_entropy': None,
        'nn.functional.one_hot': None,
        'narrow': None,
        'movedim': None,
        'minreduction_with_dim': None,
        'minreduction_no_dim': None,
        'minbinary': None,
        'meshgridvariadic_tensors': None,
        'meshgridlist_of_tensors': None,
        'maxreduction_with_dim': None,
        'maxreduction_no_dim': None,
        'maxbinary': None,
        'maximum': None,
        'minimum': None,
        'mT': None,
        'mH': None,
        'outer': None,
        'softmaxwith_dtype': None,
        'rounddecimals_neg_3': None,
        'rounddecimals_3': None,
        'rounddecimals_0': None,
        'normnuc': None,
        'nn.functional.softminwith_dtype': None,
        'nn.functional.feature_alpha_dropoutwith_train': None,
        'log_softmaxdtype': None,
        'split_with_sizes': None,
        'trapezoid': None,
        'eq': None,
        'mul': None,
        'cartesian_prod': None,
        'nonzero': None,
        'bool': None,
        'inner': None,
        'dstack': None,
        'take_along_dim': None,
    }

    # Used for accept mode only
    NEW_ALLOW_LIST = defaultdict(list)

    @ops(op_db, allowed_dtypes=MPS_DTYPES)
    def test_output_match(self, device, dtype, op):
        self.assertEqual(device, "cpu")
        if not torch.backends.mps.is_available():
            self.skipTest("MPS is not available")

        key = op.name + op.variant_test_name
        if key in self.BLOCKLIST:
            if self.BLOCKLIST[key] is None or dtype in self.BLOCKLIST[key]:
                self.skipTest(f"Running test with {op.name} hangs so skipping")

        # Make this an expecttest manually
        # When this env variable is set, generate a new ALLOWLIST_OP
        # that reflects the current state of what passes or not
        if os.environ.get("EXPECTTEST_ACCEPT", None) == "1":
            generate_new_truth = True
        else:
            generate_new_truth = False

        if not generate_new_truth:
            if op.name not in self.ALLOWLIST_OP:
                self.skipTest(f"{op.name} is not in the allow list for test on MPS")
            else:
                if str(dtype) not in self.ALLOWLIST_OP[op.name]:
                    self.skipTest(f"{op.name} is in the allow list for MPS but {dtype} is excluded")
>>>>>>> 135af0fe


if __name__ == "__main__":
    run_tests()<|MERGE_RESOLUTION|>--- conflicted
+++ resolved
@@ -14,13 +14,21 @@
 import torch.nn as nn
 import torch.nn.functional as F
 import itertools
+from collections import defaultdict
 from torch._six import inf
 from torch.nn import Parameter
-from torch.testing._internal.common_utils import run_tests, TestCase, download_file, TEST_WITH_UBSAN
+from torch.testing._internal.common_utils import \
+    (gradcheck, gradgradcheck, run_tests, TestCase, download_file,
+     TEST_WITH_UBSAN)
+from torch.testing import make_tensor
 from torch.testing._comparison import TensorLikePair
+from torch.testing._internal.common_dtype import get_all_dtypes
 import torch.backends.mps
 from torch.distributions import Uniform, Exponential
-
+from functools import partial
+
+from torch.testing._internal.common_methods_invocations import op_db
+from torch.testing._internal.common_device_type import ops, instantiate_device_type_tests
 from torch.testing._internal.common_nn import NNTestCase
 import numpy as np
 import torch
@@ -366,6 +374,12 @@
             if bias:
                 self.assertEqual(cpu_linear.bias.grad.size(), mps_linear.bias.grad.size())
                 self.assertEqual(cpu_linear.bias.grad, mps_linear.bias.grad.to("cpu"), atol=8e-04, rtol=10.4e-05)
+
+    def test_linear1D(self):
+        self._linear_helper(in_features=2, out_features=3, shape=([2]), bias=True, backward_pass=False)
+
+    def test_linear1D_backward(self):
+        self._linear_helper(in_features=2, out_features=3, shape=([2]), bias=True, backward_pass=True)
 
     def test_linear2D(self):
         self._linear_helper(in_features=2, out_features=3, shape=((4, 2)), bias=True, backward_pass=False)
@@ -783,7 +797,6 @@
             helper((2, 3, 4, 5), (4, 5), elementwise_affine=elementwise_affine)
             helper((2, 3, 4, 5, 6), (4, 5, 6), elementwise_affine=elementwise_affine)
 
-
     def test_instance_norm(self):
         def helper(shape, eps=1, momentum=0.1, wts=False, channels_last=False, track_running_stats=True, test_module=False):
 
@@ -1445,6 +1458,14 @@
                          torch.tensor(4, dtype=torch.int32))
         self.assertEqual(torch.tensor(-8.34, device='cpu').to('mps', torch.int),
                          torch.tensor(-8.34, device='cpu').to('mps').to(torch.int))
+        # Cast int8 and uint8 to float and compare results
+        # See https://github.com/pytorch/pytorch/issues/80009 for more details
+        cpu_byte = torch.tensor([60, 160, 20, 220], dtype=torch.uint8)
+        cpu_char = torch.tensor([60, -60, 20, -120], dtype=torch.uint8)
+        for x_cpu in [cpu_byte, cpu_char]:
+            x_mps = x_cpu.to('mps')
+            self.assertEqual(x_mps.to(torch.float32), x_cpu.to(torch.float32))
+
 
     def test_setitem_scalar(self) -> None:
         device = 'mps'
@@ -1470,6 +1491,100 @@
         self.assertEqual(x.to("cpu").as_strided(size=(32, 3), stride=(1, 0)), z)
 
 
+class TestLogical(TestCase):
+    def _wrap_tensor(self, x, device="cpu", dtype=None, requires_grad=False):
+        return torch.tensor(x, device=device, dtype=dtype, requires_grad=requires_grad)
+
+    def test_logical_not(self):
+        def helper(x):
+            cpu_x = x
+            x = cpu_x.detach().clone().to('mps')
+
+            result = torch.logical_not(x)
+            result_cpu = torch.logical_not(cpu_x)
+
+            self.assertEqual(result, result_cpu)
+
+        helper(self._wrap_tensor([1, 1, 0, 0]))
+        helper(self._wrap_tensor([1, 1, 0, 0], dtype=torch.float, requires_grad=True))
+        helper(self._wrap_tensor([True, True, False, False]))
+        helper(self._wrap_tensor(1))
+        helper(self._wrap_tensor(0))
+        helper(self._wrap_tensor(True))
+        helper(self._wrap_tensor(False))
+
+    def test_logical_and(self):
+        def helper(x, other):
+            cpu_x = x
+            x = cpu_x.detach().clone().to('mps')
+
+            cpu_other = other
+            other = cpu_other.detach().clone().to('mps')
+
+            result = torch.logical_and(x, other)
+            result_cpu = torch.logical_and(cpu_x, cpu_other)
+            self.assertEqual(result, result_cpu)
+
+        helper(self._wrap_tensor([1, 1, 0, 0]), self._wrap_tensor(([1, 0, 0, 1])))
+        helper(
+            self._wrap_tensor([1, 1, 0, 0], dtype=torch.float, requires_grad=True),
+            self._wrap_tensor([1, 0, 0, 1], dtype=torch.float)
+        )
+        helper(self._wrap_tensor([True, True, False, False]), self._wrap_tensor([True, False, False, True]))
+        helper(self._wrap_tensor((1, 0, 1, 0)), self._wrap_tensor(1))
+        helper(self._wrap_tensor((1, 0, 1, 0)), self._wrap_tensor(0))
+        helper(self._wrap_tensor((1, 0, 1, 0)), self._wrap_tensor(True))
+        helper(self._wrap_tensor((1, 0, 1, 0)), self._wrap_tensor(False))
+
+    def test_logical_or(self):
+        def helper(x, other):
+            cpu_x = x
+            x = cpu_x.detach().clone().to('mps')
+
+            cpu_other = other
+            other = cpu_other.detach().clone().to('mps')
+
+            result = torch.logical_or(x, other)
+            result_cpu = torch.logical_or(cpu_x, cpu_other)
+
+            self.assertEqual(result, result_cpu)
+
+        helper(self._wrap_tensor([1, 1, 0, 0]), self._wrap_tensor(([1, 0, 0, 1])))
+        helper(
+            self._wrap_tensor([1, 1, 0, 0], dtype=torch.float, requires_grad=True),
+            self._wrap_tensor([1, 0, 0, 1], dtype=torch.float)
+        )
+        helper(self._wrap_tensor([True, True, False, False]), self._wrap_tensor([True, False, False, True]))
+        helper(self._wrap_tensor((1, 0, 1, 0)), self._wrap_tensor(1))
+        helper(self._wrap_tensor((1, 0, 1, 0)), self._wrap_tensor(0))
+        helper(self._wrap_tensor((1, 0, 1, 0)), self._wrap_tensor(True))
+        helper(self._wrap_tensor((1, 0, 1, 0)), self._wrap_tensor(False))
+
+    def test_logical_xor(self):
+        def helper(x, other):
+            cpu_x = x
+            x = cpu_x.detach().clone().to('mps')
+
+            cpu_other = other
+            other = cpu_other.detach().clone().to('mps')
+
+            result = torch.logical_xor(x, other)
+            result_cpu = torch.logical_xor(cpu_x, cpu_other)
+
+            self.assertEqual(result, result_cpu)
+
+        helper(self._wrap_tensor([1, 1, 0, 0]), self._wrap_tensor(([1, 0, 0, 1])))
+        helper(
+            self._wrap_tensor([1, 1, 0, 0], dtype=torch.float, requires_grad=True),
+            self._wrap_tensor([1, 0, 0, 1], dtype=torch.float)
+        )
+        helper(self._wrap_tensor([True, True, False, False]), self._wrap_tensor([True, False, False, True]))
+        helper(self._wrap_tensor((1, 0, 1, 0)), self._wrap_tensor(1))
+        helper(self._wrap_tensor((1, 0, 1, 0)), self._wrap_tensor(0))
+        helper(self._wrap_tensor((1, 0, 1, 0)), self._wrap_tensor(True))
+        helper(self._wrap_tensor((1, 0, 1, 0)), self._wrap_tensor(False))
+
+
 class TestSmoothL1Loss(TestCase):
 
     def _smooth_l1_loss_helper(self, reduction="mean", requires_grad=False):
@@ -1680,6 +1795,35 @@
 
             self.assertEqual(result_long['mps'].to('cpu'), result_long['cpu'])
             self.assertEqual(grad_long['mps'].to('cpu'), grad_long['cpu'])
+
+    # L1 loss
+    def test_l1_loss(self):
+        def helper(shape, reduction):
+            # create the criterion
+            loss = torch.nn.L1Loss(reduction=reduction)
+
+            inputCPU = torch.randn(shape, device='cpu', dtype=torch.float, requires_grad=True)
+            targetCPU = torch.randn(shape, device='cpu', dtype=torch.float, requires_grad=False)
+            inputMPS = inputCPU.detach().clone().to('mps').requires_grad_()
+            targetMPS = targetCPU.detach().clone().to('mps')
+
+            # forward pass
+            outputCPU = loss(inputCPU, targetCPU)
+            outputMPS = loss(inputMPS, targetMPS)
+            self.assertEqual(outputCPU, outputMPS)
+
+            # backward pass
+            if reduction != 'none':
+                # chose 2 just to make the grad_output > 1 in backward pass
+                outputCPU.backward(gradient=torch.full_like(outputCPU, 2))
+                outputMPS.backward(gradient=torch.full_like(outputMPS, 2))
+                self.assertEqual(inputCPU.grad, inputMPS.grad)
+
+        helper([8, 5, 4], 'none')
+        helper([7, 5, 2, 4], 'sum')
+        # verify if changes in shape would cause cached graph lookup problems
+        helper([7, 5, 2, 4, 6], 'sum')
+        helper([8, 4, 5, 7, 6], 'mean')
 
     # Mean Squared Error
     def test_mse_loss(self):
@@ -2681,6 +2825,8 @@
             self.assertEqual(two_three_keepdim_std, two_three_dim_keepstd_cpu)
 
         helper((4, 5, 6, 7))
+        # verify if a change in shape of input would cause problems with graph caching
+        helper((9, 5, 6, 7))
 
     # Test var
     def test_var(self):
@@ -2779,6 +2925,8 @@
             self.assertEqual(two_three_keepdim_var, two_three_dim_keepvar_cpu)
 
         helper((4, 5, 6, 7))
+        # verify if a change in shape of input would cause problems with graph caching
+        helper((9, 5, 6, 7))
 
     # Test forward amax
     def test_amax(self):
@@ -3148,6 +3296,14 @@
         # Empty test - Currently failing! Empty tensor not handled!
         # helper([0, 2, 4, 5], [2, 0, 4, 5], [2, 5, 0, 5])
 
+    def test_constant_pad(self):
+        m = torch.nn.ConstantPad2d((-2, -2, -2, -2), 3.5)
+        input_cpu = torch.randn(1, 16, 16, 16)
+        input_mps = input_cpu.detach().clone().to("mps")
+        r_cpu = m(input_cpu)
+        r_mps = m(input_mps)
+        self.assertEqual(r_cpu, r_mps.to("cpu"))
+
     def test_pad(self):
         def helper(shape, padding, op):
             inputCPU = torch.randn(shape, device='cpu', dtype=torch.float, requires_grad=True)
@@ -3419,8 +3575,30 @@
             for alpha in [0.000001, 1.0, 2.3, 0.34, 23]:
                 helper(shape, alpha)
 
+    # Test glu
+    def test_glu(self):
+        def helper(shape, dim=0):
+            cpu_x = torch.randn(shape, device='cpu', dtype=torch.float, requires_grad=True)
+            x = cpu_x.detach().clone().to('mps').requires_grad_()
+
+            for activation_func in [torch.nn.GLU(dim=dim)]:
+                glu_result = activation_func(x)
+                glu_result_cpu = activation_func(cpu_x)
+
+                cpu_grad = torch.randn(glu_result_cpu.shape)
+                grad = cpu_grad.to('mps')
+
+                glu_result.backward(gradient=grad)
+                glu_result_cpu.backward(gradient=cpu_grad)
+
+                self.assertEqual(glu_result, glu_result_cpu)
+                self.assertEqual(x.grad, cpu_x.grad)
+
+        for shape in [[4], (2, 4), (2, 8, 4, 6)]:
+            for dim in range(len(shape)):
+                helper(shape, dim)
+
     # Test softplus
-
     def test_softplus(self):
         def helper(shape):
             cpu_x = torch.randn(shape, device='cpu', dtype=torch.float, requires_grad=True)
@@ -3718,6 +3896,28 @@
 
         helper((2, 8, 4, 5))
 
+    # Test flip
+    def test_flip(self):
+        def helper(shape, dims):
+            cpu_x = torch.randn(shape, device='cpu', dtype=torch.float, requires_grad=False)
+            x = cpu_x.detach().clone().to('mps')
+
+            flip_result = torch.flip(x, dims=dims)
+            flip_result_cpu = torch.flip(cpu_x, dims=dims)
+
+            self.assertEqual(flip_result, flip_result_cpu)
+
+        helper((2, 8, 4, 5), [0])
+        helper((8, 8, 4, 5), [0, 1])
+        helper((2, 8, 4, 5), (0, 1, 2, 3))
+        helper((2, 3, 3), (-1,))
+        # empty dims
+        helper((2, 8, 4, 5), [])
+        # input.numel() == 1
+        helper((1,), (0,))
+        # input.numel() == 0
+        helper((0,), (0,))
+
     # Test index select
     def test_index_select(self):
         def helper(shape, dim, index, idx_dtype=torch.int32):
@@ -4137,9 +4337,6 @@
     # Test normal
     def test_normal(self):
         def helper(shape, mean=0.0, std=1.0):
-            cpu_x = torch.randn(shape, device='cpu', dtype=torch.float, requires_grad=False)
-            x = cpu_x.detach().clone().to('mps')
-
             mps_out = torch.normal(mean, std, shape, device='mps')
 
             mean_array = np.ones(shape)
@@ -4152,6 +4349,7 @@
             cpu_std_tensor = torch.tensor(std_array, device='cpu', dtype=torch.float, requires_grad=False)
             std_tensor = cpu_std_tensor.detach().clone().to('mps')
 
+            # test out
             mps_out = torch.zeros(shape, device='mps')
             torch.normal(mean_tensor, std, out=mps_out)
 
@@ -4161,14 +4359,22 @@
             mps_out = torch.zeros(shape, device='mps')
             torch.normal(mean_tensor, std_tensor, out=mps_out)
 
+            # test without out
+            mps_out = torch.normal(mean_tensor, std)
+            self.assertEqual(mps_out.size(), mean_tensor.size())
+
+            mps_out = torch.normal(mean, std_tensor)
+            self.assertEqual(mps_out.size(), std_tensor.size())
+
+            inferred_shape = torch.broadcast_shapes(mean_tensor.size(), std_tensor.size())
+            mps_out = torch.normal(mean_tensor, std_tensor)
+            self.assertEqual(mps_out.size(), inferred_shape)
+
         helper((2, 3, 4, 5, 6))
         helper((100, 100), 2.5, 1.2)
 
     def test_bernoulli(self):
         def helper(shape, prob=0.5):
-            cpu_x = torch.randn(shape, device='cpu', dtype=torch.float, requires_grad=False)
-            x = cpu_x.detach().clone().to('mps')
-
             prob_array = np.ones(shape)
             prob_array *= prob
             cpu_prob_tensor = torch.tensor(prob_array, device='cpu', dtype=torch.float, requires_grad=False)
@@ -4283,6 +4489,12 @@
         helper(0.0)
         helper(0.1)
         helper(0.2)
+
+        # Test int32 tensor + int64 scalar add
+        # see https://github.com/pytorch/pytorch/issues/79835#issuecomment-1164984534
+        x = torch.ones(4, dtype=torch.int32, device='mps')
+        self.assertEqual(x + 1, torch.full((4,), 2, dtype=torch.int32, device='mps'))
+        self.assertTrue(torch.equal(x + 1.5, torch.full((4,), 2.5, device='mps')))
 
     def test_types_binary_op(self):
         # Float * Bool
@@ -4620,8 +4832,6 @@
         m2 = maybe_transpose(t3, torch.randn(50, 25, device=device).to(dtype))
         self._test_addmm_addmv(torch.addmm, M, m1, m2, transpose_out=t4)
 
-<<<<<<< HEAD
-=======
 class TestGatherScatter(TestCase):
     def test_slicing_with_step(self):
         # Slicing with step
@@ -5461,7 +5671,6 @@
         for dt in (torch.float, torch.bool):
             x = torch.tensor([[1, 2], [3, 4], [5, 6]], dtype=dt, device=device)
             self.assertEqual(x.view(6).shape, [6])
->>>>>>> 135af0fe
 
 class TestRNNMPS(TestCase):
     def test_lstm_1(self, device="mps", dtype=torch.float32):
@@ -5600,8 +5809,11 @@
         with self.assertRaisesRegex(AssertionError, "Tensor-likes are not close!"):
             torch.testing.assert_close(a, inf)
 
-        with self.assertRaisesRegex(AssertionError, "Tensor-likes are not close!"):
-            torch.testing.assert_close(a, nan)
+        # TODO: The NaN test is failing when all the tests in test_mps are run
+        # together but passes when run separately. There seems to be memory
+        # corruption which needs to be fixed for this test to be enabled.
+        # with self.assertRaisesRegex(AssertionError, "Tensor-likes are not close!"):
+            # torch.testing.assert_close(a, nan)
 
     @unittest.expectedFailure
     def test_mps_compat(self):
@@ -5665,8 +5877,6 @@
             self.assertEqual(x2.device.type, "cpu")
 
 
-<<<<<<< HEAD
-=======
 MPS_DTYPES = get_all_dtypes()
 for t in [torch.double, torch.cdouble, torch.cfloat, torch.int8, torch.bfloat16]:
     del MPS_DTYPES[MPS_DTYPES.index(t)]
@@ -6233,8 +6443,39 @@
             else:
                 if str(dtype) not in self.ALLOWLIST_OP[op.name]:
                     self.skipTest(f"{op.name} is in the allow list for MPS but {dtype} is excluded")
->>>>>>> 135af0fe
-
+
+        try:
+            cpu_samples = op.sample_inputs(device, dtype)
+
+            for cpu_sample in cpu_samples:
+                mps_sample = cpu_sample.transform(lambda x: x.to("mps") if isinstance(x, torch.Tensor) else x)
+
+                # TODO: This checks only the function variant. We should also check the method and inplace version
+                # when they exist
+                cpu_args = [cpu_sample.input] + list(cpu_sample.args)
+                cpu_kwargs = cpu_sample.kwargs
+                mps_args = [mps_sample.input] + list(mps_sample.args)
+                mps_kwargs = mps_sample.kwargs
+
+                cpu_out = op(*cpu_args, **cpu_kwargs)
+                mps_out = op(*mps_args, **mps_kwargs)
+                self.assertEqual(cpu_out, mps_out)
+        except Exception as e:
+            if not generate_new_truth:
+                raise e
+        else:
+            if generate_new_truth:
+                self.NEW_ALLOW_LIST[op.name].append(str(dtype))
+
+                # We could write it only once. But I don't know how to detect that the current test is the last one
+                # So each test append to the dict and write it.
+                with open("new_mps_allowlist.txt", "w") as f:
+                    pprint.pprint(self.NEW_ALLOW_LIST, stream=f)
+
+# TODO: Actually instantiate that test for the "mps" device to better reflect what it is doing.
+# This requires mps to be properly registered in the device generic test framework which is not the
+# case right now.
+instantiate_device_type_tests(TestConsistency, globals(), only_for="cpu")
 
 if __name__ == "__main__":
     run_tests()