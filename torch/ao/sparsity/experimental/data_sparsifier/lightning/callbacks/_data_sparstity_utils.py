import logging
from torch.ao.sparsity.experimental.data_sparsifier.base_data_sparsifier import SUPPORTED_TYPES
import copy

logger: logging.Logger = logging.getLogger(__name__)


<<<<<<< HEAD
def _attach_model_to_data_sparsifier(module, data_sparsifier, config=None):
=======
def _attach_model_to_data_sparsifier(module, data_sparsifier):
    """Attaches a data sparsifier to all the layers of the module.
    Essentialy, loop over all the weight parameters in the module and
    attach it to the data sparsifier.
    Note::
        The '.' in the layer names are replaced with some other character
        before attaching to the sparsifier. This is because, the data
        sparsifier uses a dummy model inside to store the weight parameters.
    """
>>>>>>> fcee9e0a
    for name, parameter in module.named_parameters():
        if type(parameter) in SUPPORTED_TYPES:
            valid_name = _get_valid_name(name)
            if config is None:
                config = {}
            # will be defaulted to default configs
            data_sparsifier.add_data(name=valid_name, data=parameter, **config.get(valid_name, {}))


def _get_valid_name(name):
    return name.replace('.', '_')  # . is not allowed as a name


def _log_sparsified_level(model, data_sparsifier) -> None:
    # Show the level of sparsity AFTER step:
    for name, parameter in model.named_parameters():
        if not (type(parameter) in SUPPORTED_TYPES):
            continue
        valid_name = _get_valid_name(name)
        mask = data_sparsifier.get_mask(name=valid_name)
        sparsity_level = 1.0 - mask.float().mean()
        logger.info(
            f"Sparsity in layer {name} = {sparsity_level: .2%}"
        )

def _create_data_scheduler(data_sparsifier, data_scheduler_args, data_scheduler_type):
    args = copy.deepcopy(data_scheduler_args)
    args['data_sparsifier'] = data_sparsifier
    return data_scheduler_type(**args)<|MERGE_RESOLUTION|>--- conflicted
+++ resolved
@@ -1,14 +1,9 @@
 import logging
 from torch.ao.sparsity.experimental.data_sparsifier.base_data_sparsifier import SUPPORTED_TYPES
-import copy
-
 logger: logging.Logger = logging.getLogger(__name__)
 
 
-<<<<<<< HEAD
 def _attach_model_to_data_sparsifier(module, data_sparsifier, config=None):
-=======
-def _attach_model_to_data_sparsifier(module, data_sparsifier):
     """Attaches a data sparsifier to all the layers of the module.
     Essentialy, loop over all the weight parameters in the module and
     attach it to the data sparsifier.
@@ -17,12 +12,11 @@
         before attaching to the sparsifier. This is because, the data
         sparsifier uses a dummy model inside to store the weight parameters.
     """
->>>>>>> fcee9e0a
+    if config is None:
+        config = {}
     for name, parameter in module.named_parameters():
         if type(parameter) in SUPPORTED_TYPES:
             valid_name = _get_valid_name(name)
-            if config is None:
-                config = {}
             # will be defaulted to default configs
             data_sparsifier.add_data(name=valid_name, data=parameter, **config.get(valid_name, {}))
 
@@ -41,9 +35,4 @@
         sparsity_level = 1.0 - mask.float().mean()
         logger.info(
             f"Sparsity in layer {name} = {sparsity_level: .2%}"
-        )
-
-def _create_data_scheduler(data_sparsifier, data_scheduler_args, data_scheduler_type):
-    args = copy.deepcopy(data_scheduler_args)
-    args['data_sparsifier'] = data_sparsifier
-    return data_scheduler_type(**args)+        )