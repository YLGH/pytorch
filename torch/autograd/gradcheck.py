--- conflicted
+++ resolved
@@ -1108,16 +1108,8 @@
     if not outputs:
         return _check_no_differentiable_outputs(func, tupled_inputs, func_out, eps)
 
-<<<<<<< HEAD
-    numerical = _transpose(_get_numerical_jacobian(func, tupled_inputs, func_out, eps=eps, is_forward_ad=use_forward_ad))
-    # Note: [numerical vs analytical output length]
-    # The numerical path returns jacobian quantity for all outputs, even if requires_grad of that
-    # output is False. This behavior is necessary for _check_no_differentiable_outputs to work.
-    numerical = [nj for o, nj in zip(func_out, numerical) if o.requires_grad]
-=======
     numerical = _transpose(_get_numerical_jacobian(func, tupled_inputs, outputs, eps=eps, is_forward_ad=use_forward_ad))
 
->>>>>>> 8d93f6b4
     if use_forward_ad:
         analytical_forward = _get_analytical_jacobian_forward_ad(func, tupled_inputs, func_out, check_grad_dtypes=check_grad_dtypes)
 
@@ -1302,10 +1294,6 @@
     all_v, all_u, all_u_dense = _make_vectors(inp_tensors, outputs, use_forward_ad=use_forward_ad)
 
     numerical_vJu = _get_numerical_vJu(func, inputs, inp_tensors_idx, func_out, all_u, all_v, eps, is_forward_ad=use_forward_ad)
-<<<<<<< HEAD
-    # TODO: replicate https://github.com/pytorch/pytorch/pull/77743 for fast gradcheck as well
-=======
->>>>>>> 8d93f6b4
     if use_forward_ad:
         assert all_v is None
         analytical_vJu = _get_analytical_jacobian_forward_ad(func, inputs, _as_tuple(func_out),
@@ -1545,11 +1533,7 @@
     if grad_outputs is None:
         # If grad_outputs is not specified, create random Tensors of the same shape, type, and device as the outputs
 
-<<<<<<< HEAD
-        outputs = _differentiable_outputs(func(*tupled_inputs))
-=======
         outputs = _as_tuple(func(*tupled_inputs))
->>>>>>> 8d93f6b4
         tupled_grad_outputs = tuple(
             torch.testing.make_tensor(
                 x.shape,
