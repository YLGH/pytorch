#pragma once

#include <torch/csrc/autograd/anomaly_mode.h>
#include <torch/csrc/autograd/edge.h>
#include <torch/csrc/autograd/grad_mode.h>
#include <torch/csrc/autograd/input_metadata.h>
#include <torch/csrc/autograd/saved_variable.h>
#include <torch/csrc/autograd/variable.h>
#include <torch/csrc/utils/python_stub.h>
#include <torch/csrc/utils/variadic.h>

#include <ATen/SequenceNumber.h>
#include <ATen/core/Tensor.h>
#include <ATen/record_function.h>
#include <c10/util/Exception.h>
#include <c10/util/irange.h>

#include <algorithm>
#include <cstdint>
#include <initializer_list>
#include <memory>
#include <string>
#include <utility>
#include <vector>

C10_CLANG_DIAGNOSTIC_PUSH()
#if C10_CLANG_HAS_WARNING("-Wshorten-64-to-32")
C10_CLANG_DIAGNOSTIC_IGNORE("-Wshorten-64-to-32")
#endif

namespace torch {
namespace autograd {

struct Edge;
struct FunctionPostHook;
struct FunctionPreHook;

using tensor_list = std::vector<at::Tensor>;
using variable_list = std::vector<Variable>;
using edge_list = std::vector<Edge>;
using saved_variable_list = std::vector<SavedVariable>;
using IndexRange = std::pair<size_t, size_t>;

// Custom deleter to prevent stack overflows.
TORCH_API void deleteNode(Node* function);

// Guard that sets and restores the evaluating node
class NodeGuard {
 public:
  explicit NodeGuard(std::shared_ptr<Node> node);
  ~NodeGuard();

 private:
  std::shared_ptr<Node> last_evaluating_node_;
};

//~~~~~~~~~~~~~~~~~~~~~~~~~~~~~~~~~~~~~~~~~~~~~~~~~~~~~~~~~~~~~~~~~~~~~~~~~~~~~
//                               Node
//~~~~~~~~~~~~~~~~~~~~~~~~~~~~~~~~~~~~~~~~~~~~~~~~~~~~~~~~~~~~~~~~~~~~~~~~~~~~~
// A `Node` is an abstract class that represents an operation taking zero
// or more input `Variable`s and producing zero or more output `Variable`s. All
// functions in PyTorch's autograd machinery derive from this class and
// override its `apply` method. Instances of such subclasses will then be
// invokeable via the call operator.
//
//                    Nodes in the Autograd Graph
//~~~~~~~~~~~~~~~~~~~~~~~~~~~~~~~~~~~~~~~~~~~~~~~~~~~~~~~~~~~~~~~~~~~~~~~~~~~~~
// When viewing the autograd system as a graph, `Node`s are the vertices or
// nodes, connected to each other via (directed) `Edge`s, which themselves are
// represented via (`Node`, input_nr) pairs. `Variable`s are the outputs to
// and inputs of `Node`s, and travel between these edges during execution
// of the graph. When two or more `Edge`s (from different sources) point at the
// same input to a `Node`, the values produced along all of these edges are
// implicitly summed prior to being forwarded to the target `Node`.
//
//                              Hierarchy
//~~~~~~~~~~~~~~~~~~~~~~~~~~~~~~~~~~~~~~~~~~~~~~~~~~~~~~~~~~~~~~~~~~~~~~~~~~~~~
// Subclasses usually represent differentiable functions as well as their
// gradient operators. Note, however, that due to the very general definition
// of a `Node` taking *zero* or more inputs and producing *zero* or more
// outputs, uses of `Node`s are flexible and extend beyond purely
// mathematical operations. For example, the `AccumulateGrad` function is a
// *sink*: it takes one input, but produces no outputs, instead accumulating
// the input as a side effect. At the other extreme, the `GraphRoot` function
// receives no inputs from other functions, but produces multiple outputs.
//
//                              Interface
//~~~~~~~~~~~~~~~~~~~~~~~~~~~~~~~~~~~~~~~~~~~~~~~~~~~~~~~~~~~~~~~~~~~~~~~~~~~~~
// The most important method on `Node` is the call operator, which takes in
// a list of variables and produces a list of variables. The precise size of
// these lists can be determined with `num_inputs()` and `num_outputs()`.
// `Node`s are stitched together via their `next_edge` interface, which let
// you manipulate the set of outgoing edges of a `Node`. You can add an
// edge with `add_next_edge()`, retrieve an edge with `next_edge(index)` and
// iterate over them via the `next_edges()` method. Other methods exist for
// integration with the JIT and other parts of PyTorch. Every `Node` has a
// *sequence number* that increases monotonically in the order of `Node`
// construction. It can be retrieved via the `sequence_nr()` method. Note that
// this sequence number is *thread local*. This means that when `Node`s
// `A`, `B` and `C` are created consecutively in the same thread, their
// sequence numbers will be ordered `A` < `B` < `C`. If, however, `A` and `B`
// are created in one thread and `C` is created in a new thread, there are *no
// guarantees* w.r.t. the ordering of `C` relative to `A` or `B`.
// See NOTE [ Sequence Number] for more details on the usages of sequence
// number.
//~~~~~~~~~~~~~~~~~~~~~~~~~~~~~~~~~~~~~~~~~~~~~~~~~~~~~~~~~~~~~~~~~~~~~~~~~~~~~
struct TORCH_API Node : std::enable_shared_from_this<Node> {
 public:
  /// Construct a new `Node` with the given `next_edges`
  // NOLINTNEXTLINE(cppcoreguidelines-pro-type-member-init)
  explicit Node(uint64_t sequence_nr, edge_list&& next_edges = edge_list())
      : sequence_nr_(sequence_nr), next_edges_(std::move(next_edges)) {
    for (const Edge& edge : next_edges_) {
      update_topological_nr(edge);
    }

    if (AnomalyMode::is_enabled()) {
      metadata()->store_stack();

      // If anomaly mode is enabled and graph is constructed, then assign the
      // currently evaluating node as the parent of this node.
      // A parent is a Node where this Node is created.
      // We are tracking the parents to track multiple backward operations.
      assign_parent();
    }

    // Store the thread_id of the forward operator.
    // See NOTE [ Sequence Numbers ]
    thread_id_ = at::RecordFunction::currentThreadId();
  }

  // NOLINTNEXTLINE(cppcoreguidelines-pro-type-member-init)
  explicit Node(edge_list&& next_edges = edge_list())
      : Node(
            /*sequence_nr=*/at::sequence_number::get_and_increment(),
            std::move(next_edges)) {}

  /// Nodes are neither copyable nor moveable.
  Node(const Node& other) = delete;
  Node(Node&& other) = delete;
  Node& operator=(const Node& other) = delete;
  Node& operator=(Node&& other) = delete;
  virtual ~Node() = default;

  /// Evaluates the function on the given inputs and returns the result of the
  /// function call.
  variable_list operator()(variable_list&& inputs) {
    // In the first iteration of named tensors, autograd ignores names and
    // operates on unnamed tensors. In the long term, autograd should
    // probably operate with names.
    at::NoNamesGuard no_names_guard;

    auto step_callbacks =
        at::getStepCallbacksUnlessEmpty(at::RecordScope::BACKWARD_FUNCTION);
    if (C10_UNLIKELY(step_callbacks.has_value())) {
      at::RecordFunction guard(std::move(*step_callbacks));
      // Using sequence number and thread id to correlate with
      // the forward pass function
      guard.setForwardThreadId(thread_id_);
      if (guard.needsInputs()) {
        std::vector<c10::IValue> inputs_vec(inputs.begin(), inputs.end());
        guard.before(
            name(),
            c10::ArrayRef<const c10::IValue>(
                inputs_vec.data(), inputs_vec.size()),
            sequence_nr());
      } else {
        guard.before(name(), sequence_nr());
      }
      return apply(std::move(inputs));
    } else {
      return apply(std::move(inputs));
    }
  }

  // Graph Connectivity API
  //~~~~~~~~~~~~~~~~~~~~~~~~~~~~~~~~~~~~~~~~~~~~~~~~~~~~~~~~~~~~~~~~~~~~~~~~~~~

  // Inputs. NOTE: inputs of the grad_fn correspond to Tensor outputs of the
  // forward function.

  // Marker for expected undefined input
  struct undefined_input {};

  /// Adds the type and shape metadata for a new input. Returns the index of
  /// of the new input.
  uint32_t add_input_metadata(
<<<<<<< HEAD
    const at::TensorOptions& options,
    c10::SymIntArrayRef shape,
    bool is_tensor_subclass) noexcept {
=======
      const at::TensorOptions& options,
      at::IntArrayRef shape,
      bool is_tensor_subclass) noexcept {
>>>>>>> 436e7aca
    // NOLINTNEXTLINE(cppcoreguidelines-init-variables)
    uint32_t input_nr = input_metadata_.size();
    input_metadata_.emplace_back(options, shape, is_tensor_subclass);
    return input_nr;
  }

  uint32_t add_input_metadata(const at::Tensor& t) noexcept {
    // NOLINTNEXTLINE(cppcoreguidelines-init-variables)
    uint32_t input_nr = input_metadata_.size();
    input_metadata_.emplace_back(t);
    return input_nr;
  }

  /// Adds a placeholder for an input that will not be used.
  uint32_t add_input_metadata(undefined_input u) noexcept {
    // NOLINTNEXTLINE(cppcoreguidelines-init-variables)
    uint32_t input_nr = input_metadata_.size();
    input_metadata_.emplace_back();
    return input_nr;
  }

  uint32_t num_inputs() const noexcept {
    return input_metadata_.size();
  }

  const InputMetadata& input_metadata(size_t index) const {
    return input_metadata_[index];
  }

  /**
   * Note: Function Streams
   * A function's stream (for a given device type) is the stream of the first
   * element of its input buffer on a device of that type.
   *
   * If all elements are on the same device they MUST share a stream. If
   * elements are on different devices (across multiple GPUs, for example)
   * they may have different streams.
   */
  c10::optional<c10::Stream> stream(const c10::DeviceType device_type) {
    for (const auto& metadata : input_metadata_) {
      if (metadata.device().type() == device_type)
        return metadata.stream();
    }

    return c10::nullopt;
  }

  void clear_input_metadata() {
    input_metadata_.clear();
  }

  // Outputs ("Next Edges")

  void update_topological_nr(const Edge& edge) {
    TORCH_INTERNAL_ASSERT(
        !has_parent_,
        "Cannot update a node's topological_nr after it already has a parent."
        " If we allow this, we can no longer guarantee that a parent's"
        " topo_nr is always greater than those of all its children")
    Node* node = edge.function.get();
    if (node) {
      auto topo_nr = node->topological_nr();
      if (topological_nr_ <= topo_nr) {
        topological_nr_ = topo_nr + 1;
      }
    }
  }

  void set_next_edge(size_t index, Edge edge) {
    update_topological_nr(edge);
    next_edges_[index] = std::move(edge);
  }

  void add_next_edge(Edge edge) {
    update_topological_nr(edge);
    next_edges_.push_back(std::move(edge));
  }

  void set_next_edges(edge_list&& next_edges) {
    next_edges_ = std::move(next_edges);
    for (const auto& next_edge : next_edges_) {
      update_topological_nr(next_edge);
    }
  }

  const Edge& next_edge(size_t index) const noexcept {
    return next_edges_[index];
  }

  const edge_list& next_edges() const noexcept {
    return next_edges_;
  }

  edge_list& next_edges() noexcept {
    return next_edges_;
  }

  uint32_t num_outputs() const noexcept {
    return next_edges_.size();
  }

  // Miscellaneous Methods
  //~~~~~~~~~~~~~~~~~~~~~~~~~~~~~~~~~~~~~~~~~~~~~~~~~~~~~~~~~~~~~~~~~~~~~~~~~~~

  /// NOTE [ Sequence Number]
  ///
  /// The sequence_nr has two main usages in autograd:
  ///
  /// 1) Helps determine the node's execution priority in the engine.
  ///    All else being equal, nodes with higher priority numbers are executed
  ///    first. Thus, nodes corresponding to ops executed later are the first to
  ///    be executed in the backward pass. One caveat is that we prioritize
  ///    AccumulateGrad nodes by explicitly setting its sequence_nr to be
  ///    UINT64_MAX.
  /// 2) The sequence number of this `Node` is paired with with thread_id it was
  /// created in
  ///    as a unique identifier by the profiler to annotate recorded events.
  ///    The purpose of this is to help users (and possibly programs)
  ///    interpreting the profiler's output to correlate backward nodes with its
  ///    forward ops. We need both sequence_nr and thread_id to identify a node
  ///    because sequence_nr is thread_local, i.e., starts counting up from zero
  ///    in a new thread
  uint64_t sequence_nr() const noexcept {
    return sequence_nr_;
  }

  // NOTE [ Topological Number ]
  //
  // topological_nr is used to prune branches in the DAG during autograd
  // discovery as maintaining topological_nr helps us check in O(1) if there
  // does NOT exist a directed path between two nodes.
  //
  // The topological order number of this `Node` representing the length of the
  // longest possible path from this Node to any leaf node. If you are leaf
  // node, aka AccumulateGrad, this will be zero. This value has the property
  // that For every pair of nodes X, Y in G, existence of a directed path from X
  // to Y implies topo_nr(X) > topo_nr(Y). The converse is not true, however, so
  // we cannot prove existence of a path from X to Y, only non-existence.
  //
  // One assumption we make when using topo_nr is that once a node
  // has been used, i.e., has a parent node, its own topo_nr does not change
  // we have added some checks with the `has_parent_` field to enforce this.
  //
  // What NOT to do:
  //
  //   1) 2 -> 1 -> 0               In this diagram we label nodes with their
  //   topo_nr.
  //      2 -> 1 -> 0               We have two simple graphs that can each
  //      arise from
  //                                `t.exp().exp()`, for example.
  //   2)        2 -> 1 -> 0
  //            /
  //      2 -> 1 -> 0               We add 2 as a next edge to 1 even though 1
  //      already
  //                                has a parent.
  //   3)        2 -> 1 -> 0
  //            /
  //      2 -> 3 -> 0               2 < 3, yet there exists a path from 2 to 3!
  //
  uint64_t topological_nr() const noexcept {
    has_parent_ = true;
    return topological_nr_;
  }

  // assigning a node as a parent to this node
  void assign_parent();

  /// Id of the thread that created Node
  uint64_t thread_id() const noexcept {
    return thread_id_;
  }

  /// Returns the name of the dynamic type of the function, for debugging.
  virtual std::string name() const;

  /// Returns true if the particular output edge is active, and that particular
  /// output of this function should be computed.
  bool should_compute_output(size_t output_edge_index) const {
    TORCH_CHECK(output_edge_index < num_outputs(), "Index out of range");
    return next_edges_[output_edge_index].is_valid();
  }

  /// Returns true if any of the output edges in any of the ranges are active.
  bool should_compute_output(std::initializer_list<IndexRange> idxs) const {
    return std::any_of(idxs.begin(), idxs.end(), [this](IndexRange range) {
      for (const auto i : c10::irange(range.first, range.second)) {
        if (should_compute_output(i))
          return true;
      }
      return false;
    });
  }

  /// Returns the `PyObject` stored for this `Node` (for Python
  /// interaction).
  PyObject* pyobj() const noexcept {
    return pyobj_;
  }

  /// Sets the `PyObject` stored for this `Node` (for Python interaction).
  void set_pyobj(PyObject* pyobj) noexcept {
    pyobj_ = pyobj;
  }

  /// Returns the anomaly metadata stored for this `Node`.
  /// If none exist, creates a new empty one.
  AnomalyMetadata* metadata() noexcept;

  // Hook API
  //~~~~~~~~~~~~~~~~~~~~~~~~~~~~~~~~~~~~~~~~~~~~~~~~~~~~~~~~~~~~~~~~~~~~~~~~~~~

  uintptr_t add_post_hook(std::unique_ptr<FunctionPostHook>&& post_hook) {
    post_hooks_.push_back(std::move(post_hook));
    // Use the raw pointer as the unique key to identify this hook. This key
    // can then be used in del_post_hook(key) to remove this hook.
    return reinterpret_cast<std::uintptr_t>(post_hooks_.back().get());
  }

  const std::vector<std::unique_ptr<FunctionPostHook>>& post_hooks()
      const noexcept {
    return post_hooks_;
  }

  // delete a post hook matching the key
  bool del_post_hook(const uintptr_t& key) {
    for (auto it = post_hooks_.begin(); it != post_hooks_.end(); ++it) {
      if (key == reinterpret_cast<std::uintptr_t>(it->get())) {
        post_hooks_.erase(it);
        return true;
      }
    }
    return false;
  }

  std::vector<std::unique_ptr<FunctionPostHook>>& post_hooks() noexcept {
    return post_hooks_;
  }

  void add_pre_hook(std::unique_ptr<FunctionPreHook>&& pre_hook) {
    pre_hooks_.push_back(std::move(pre_hook));
  }

  const std::vector<std::unique_ptr<FunctionPreHook>>& pre_hooks()
      const noexcept {
    return pre_hooks_;
  }

  std::vector<std::unique_ptr<FunctionPreHook>>& pre_hooks() noexcept {
    return pre_hooks_;
  }

  // Customization Points for Subclasses
  //~~~~~~~~~~~~~~~~~~~~~~~~~~~~~~~~~~~~~~~~~~~~~~~~~~~~~~~~~~~~~~~~~~~~~~~~~~~

  /// Releases saved variables if the operation won't be reused.
  virtual void release_variables() {}

  /// Called before an apply if `release_variables()` is going to be called.
  /// Allows larger ops like `InterpreterAutogradFunction` to incrementally
  /// release variables as they run.
  virtual void will_release_variables() {}

  /// Returns true if this function is traceable. An op is traceable if all
  /// operations happening within `apply()` are performed on autograd
  /// `Variables` (i.e. apply mostly instantiates and applies other functions).
  virtual bool is_traceable() {
    return false;
  }

  /// A `Node` is said to pass state transparently to backward, if the
  /// state consists only of (Saved)Variables and only non-variable objects
  /// that parameterize the operation in some way that defines the graph
  /// structure AND the backward function is traceable. In particular,
  /// parametrization MUST NOT depend on the data of any `Variable`.
  /// TODO: it might be possible to handle cases where backward is
  /// non-traceable but state passing could be considered transparent. This
  /// will probably depend on saved_variable_list being mutable.
  /// NOTE: this value matters only if is_traceable() returns false.
  virtual bool passes_state_transparently() {
    return false;
  }

 protected:
  /// Performs the `Node`'s actual operation.
  virtual variable_list apply(variable_list&& inputs) = 0;

  /// Calls `apply()`, but instruments it with tracing machinery.
  variable_list traced_apply(variable_list inputs);

  // Sequence number used to correlate backward nodes with forward ops in the
  // profiler and provide determinisim in the engine.
  // NOLINTNEXTLINE(cppcoreguidelines-non-private-member-variables-in-classes)
  const uint64_t sequence_nr_;

  // See NOTE [ Topological Number ]
  // NOLINTNEXTLINE(cppcoreguidelines-non-private-member-variables-in-classes)
  uint64_t topological_nr_ = 0;

  // Tracks whether this node has been added as the next_edge of another node
  // via set_next_edge(s), which always calls topological_nr() of all its
  // children See NOTE [ Topological Number ] for why we need this.
  // NOLINTNEXTLINE(cppcoreguidelines-non-private-member-variables-in-classes)
  mutable bool has_parent_ = false;

  // Id of the thread that created the instance
  // NOLINTNEXTLINE(cppcoreguidelines-non-private-member-variables-in-classes)
  uint64_t thread_id_ = 0;

  // Note [Thread Safety on Autograd Node]
  // ~~~~~~~~~~~~~~~~~~~~~~~~~~~~~~~~~~~~~
  // Autograd Engine let the owning thread which calls Engine::execute to drive
  // the GraphTask execution, there might be cases that part of the GraphTask is
  // shared across different `backward()` or `grad()` calls, i.e. fork new
  // threads in the middle of the forward and call `backward()` separately from
  // different threads. We need to protect the thread safety on NodeTask to
  // prevent data racing on shared variables read/write.
  //
  // NB: This is only needed for Autograd Nodes that runs on CPU, technically
  // "CUDA", "XLA" nodes don't need locking because device threads are always
  // single threaded.
  //
  // Here we add a thread mutex to help protect the Node's thread safety, so
  // that different threads cannot race the shared data when executing the same
  // NodeTask from multiple CPU threads. It IS the user/developer responsibility
  // to take advantage of this mutex to protect the thread safety of their
  // autograd Node. The general strategy of thread safety on autograd Node:
  //
  // 1. User should lock the mutex during Node::release_variables() if the Node
  // needs
  //    to release the variables on the fly, this serve the purpose that when we
  //    release saved_variables from one thread, no other threads can release
  //    the saved variables concurrently. call the Node::apply(),
  // 2. User should lock the mutex during Node::apply(), this is to ensure Node
  // that
  //    writing to the shared variable are not racing across threads (i.e.
  //    AccumulateGrad and custom C++ Autograd Node if writing to shared
  //    variables )
  // 3. item 2 and item 3 should work together so that when we release saved
  // variables
  //    from one thread, no other threads can call Node::apply(), this ensures
  //    the variable references from other threads aren't dangling.
  // 4. if the Node don't release any variables and no shared data read/write in
  // the Node
  //    i.e. purely functional, user don't need to lock the mutex
  //
  // This way we could protect the thread safety on Autograd Node, but we could
  // still not protect the thread safety on Node pre/post C++ hooks (python
  // hooks are automatically thread safe), we rely on the user to write thread
  // safe C++ hooks if they want the hook to be correctly applied in
  // multithreading environment.
  // NOLINTNEXTLINE(cppcoreguidelines-non-private-member-variables-in-classes)
  std::mutex mutex_;

  // NOLINTNEXTLINE(cppcoreguidelines-non-private-member-variables-in-classes)
  edge_list next_edges_;
  // NOLINTNEXTLINE(cppcoreguidelines-non-private-member-variables-in-classes)
  PyObject* pyobj_ = nullptr; // weak reference
  // NOLINTNEXTLINE(cppcoreguidelines-non-private-member-variables-in-classes)
  std::unique_ptr<AnomalyMetadata> anomaly_metadata_ = nullptr;
  // NOLINTNEXTLINE(cppcoreguidelines-non-private-member-variables-in-classes)
  std::vector<std::unique_ptr<FunctionPreHook>> pre_hooks_;
  // NOLINTNEXTLINE(cppcoreguidelines-non-private-member-variables-in-classes)
  std::vector<std::unique_ptr<FunctionPostHook>> post_hooks_;
  // NOLINTNEXTLINE(cppcoreguidelines-non-private-member-variables-in-classes)
  at::SmallVector<InputMetadata, 2> input_metadata_;
};

/// See Node::is_traceable() for definition.
struct TraceableFunction : public Node {
  using Node::Node;
  bool is_traceable() final {
    return true;
  }
};

//~~~~~~~~~~~~~~~~~~~~~~~~~~~~~~~~~~~~~~~~~~~~~~~~~~~~~~~~~~~~~~~~~~~~~~~~~~~~~~
//                       Associated Free Nodes
//~~~~~~~~~~~~~~~~~~~~~~~~~~~~~~~~~~~~~~~~~~~~~~~~~~~~~~~~~~~~~~~~~~~~~~~~~~~~~~

namespace detail {
// Implementation of `collect_next_edges` (see below).
// NOLINTNEXTLINE(cppcoreguidelines-pro-type-member-init)
struct MakeNextFunctionList : IterArgs<MakeNextFunctionList> {
  edge_list next_edges;
  using IterArgs<MakeNextFunctionList>::operator();
  void operator()(const Variable& variable) {
    // NOLINTNEXTLINE(bugprone-branch-clone)
    if (variable.defined()) {
      next_edges.push_back(impl::gradient_edge(variable));
    } else {
      next_edges.emplace_back();
    }
  }
  void operator()(const Variable* variable) {
    // NOLINTNEXTLINE(bugprone-branch-clone)
    if (variable->defined()) {
      next_edges.push_back(impl::gradient_edge(*variable));
    } else {
      next_edges.emplace_back();
    }
  }
  void operator()(const c10::optional<Variable>& variable) {
    // NOLINTNEXTLINE(bugprone-branch-clone)
    if (variable.has_value() && variable->defined()) {
      next_edges.push_back(impl::gradient_edge(*variable));
    } else {
      next_edges.emplace_back();
    }
  }
};
} // namespace detail

/// Create an `Edge` between the given `variable` and the `function`, which is
/// assumed to be the gradient function of this variable (i.e. the function
/// through which this variable is backpropagated during the backward pass).
/// This sets the `grad_fn` property of the `variable`. This function assumes
/// that the `Variable` is a new input to the gradient function and its
/// `input_nr` thus equal to `function->num_inputs()`. Additionally, it
/// increments the `Node`'s number of inputs by one. Approximately
/// equivalent to `variable.set_gradient_edge(function,
/// function->add_input_metadata(variable.dispatch_type(), variable.sizes()))`.
/// If you don't want the `Node`'s `num_inputs` to be incremented, use
/// `set_gradient_edge` directly.
inline void create_gradient_edge(
    Variable& variable,
    std::shared_ptr<Node> function) {
  // Copy before move.
  const auto input_nr = function->add_input_metadata(variable);
  impl::set_gradient_edge(variable, {std::move(function), input_nr});
}

/// Return true if any of the variables in the list require a gradient.
inline bool any_variable_requires_grad(const variable_list& variables) {
  return std::any_of(
      variables.begin(), variables.end(), [](const Variable& variable) {
        return variable.defined() && variable.requires_grad();
      });
}

/// Return the next edges of all the given variables, or tuples of variables.
template <typename... Variables>
edge_list collect_next_edges(Variables&&... variables) {
  detail::MakeNextFunctionList make;
  make.apply(std::forward<Variables>(variables)...);
  return std::move(make.next_edges);
}
} // namespace autograd
} // namespace torch

C10_CLANG_DIAGNOSTIC_POP()<|MERGE_RESOLUTION|>--- conflicted
+++ resolved
@@ -185,15 +185,9 @@
   /// Adds the type and shape metadata for a new input. Returns the index of
   /// of the new input.
   uint32_t add_input_metadata(
-<<<<<<< HEAD
-    const at::TensorOptions& options,
-    c10::SymIntArrayRef shape,
-    bool is_tensor_subclass) noexcept {
-=======
       const at::TensorOptions& options,
       at::IntArrayRef shape,
       bool is_tensor_subclass) noexcept {
->>>>>>> 436e7aca
     // NOLINTNEXTLINE(cppcoreguidelines-init-variables)
     uint32_t input_nr = input_metadata_.size();
     input_metadata_.emplace_back(options, shape, is_tensor_subclass);
