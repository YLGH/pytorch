--- conflicted
+++ resolved
@@ -4,6 +4,7 @@
 
 #include <c10d/ProcessGroup.hpp>
 #include <c10d/comm.hpp>
+#include <torch/csrc/distributed/c10d/Ops.hpp>
 #include <torch/torch.h>
 
 namespace c10d {
@@ -13,11 +14,7 @@
   std::vector<at::Tensor> tensors = {bucket.getBufferRef()};
   // Apply the division first to avoid overflow, especially for FP16.
   tensors[0] /= state_->getSize();
-<<<<<<< HEAD
-  return state_->allreduce(tensors)->getFuture();
-=======
   return ops::allreduce(state_, tensors)->getFuture();
->>>>>>> 135af0fe
 }
 
 c10::intrusive_ptr<c10::ivalue::Future> FP16CompressCommHook::runHook(
@@ -27,11 +24,7 @@
   compressed_tensor /= state_->getSize();
   std::vector<at::Tensor> tensors = {compressed_tensor};
 
-<<<<<<< HEAD
-  auto allreduce_fut = state_->allreduce(tensors)->getFuture();
-=======
   auto allreduce_fut = ops::allreduce(state_, tensors)->getFuture();
->>>>>>> 135af0fe
   auto decompressed_tensor = bucket.getBufferRef();
   auto decompress = [decompressed_tensor](c10::ivalue::Future& allreduce_fut) {
     auto result = allreduce_fut.value();
@@ -54,11 +47,7 @@
 c10::intrusive_ptr<c10::ivalue::Future> _AllReduceBySumCommHook::runHook(
     GradBucket& bucket) {
   std::vector<at::Tensor> tensors = {bucket.getBufferRef()};
-<<<<<<< HEAD
-  return state_->allreduce(tensors)->getFuture();
-=======
   return ops::allreduce(state_, tensors)->getFuture();
->>>>>>> 135af0fe
 }
 
 } // namespace c10d