--- conflicted
+++ resolved
@@ -989,7 +989,7 @@
               "broadcast",
               [](const c10::intrusive_ptr<::c10d::ProcessGroup>& self,
                  const std::vector<at::Tensor>& tensors,
-                 ::c10d::BroadcastOptions opts) {
+                 const ::c10d::BroadcastOptions& opts) {
                 return ::c10d::ops::broadcast(self, tensors, opts);
               },
               py::arg("tensors"),
@@ -1011,27 +1011,23 @@
 
           .def(
               "allreduce",
-              &::c10d::ProcessGroup::allreduce,
+              [](const c10::intrusive_ptr<::c10d::ProcessGroup>& self,
+                 const std::vector<at::Tensor>& tensors,
+                 const ::c10d::AllreduceOptions& opts) {
+                return ::c10d::ops::allreduce(self, tensors, opts);
+              },
               py::arg("tensors"),
               py::arg("opts") = ::c10d::AllreduceOptions(),
               py::call_guard<py::gil_scoped_release>())
 
           .def(
               "allreduce",
-<<<<<<< HEAD
-              [](::c10d::ProcessGroup& pg,
-=======
-              [](const c10::intrusive_ptr<::c10d::ProcessGroup>& self,
->>>>>>> 135af0fe
+              [](const c10::intrusive_ptr<::c10d::ProcessGroup>& self,
                  std::vector<at::Tensor>& xs,
                  ::c10d::ReduceOp op) {
                 ::c10d::AllreduceOptions opts;
                 opts.reduceOp = op;
-<<<<<<< HEAD
-                return pg.allreduce(xs, opts);
-=======
                 return ::c10d::ops::allreduce(self, xs, opts);
->>>>>>> 135af0fe
               },
               py::arg("tensors"),
               py::arg("op") = ::c10d::ReduceOp::SUM,
@@ -1039,13 +1035,6 @@
 
           .def(
               "allreduce",
-<<<<<<< HEAD
-              [](::c10d::ProcessGroup& pg, at::Tensor& x, ::c10d::ReduceOp op) {
-                ::c10d::AllreduceOptions opts;
-                opts.reduceOp = op;
-                std::vector<at::Tensor> xs = {x};
-                return pg.allreduce(xs, opts);
-=======
               [](const c10::intrusive_ptr<::c10d::ProcessGroup>& self,
                  at::Tensor& x,
                  ::c10d::ReduceOp op) {
@@ -1053,7 +1042,6 @@
                 opts.reduceOp = op;
                 std::vector<at::Tensor> xs = {x};
                 return ::c10d::ops::allreduce(self, xs, opts);
->>>>>>> 135af0fe
               },
               py::arg("tensor"),
               py::arg("op") = ::c10d::ReduceOp::SUM,
@@ -1072,18 +1060,18 @@
 
           .def(
               "reduce",
-              &::c10d::ProcessGroup::reduce,
+              [](const c10::intrusive_ptr<::c10d::ProcessGroup>& self,
+                 const std::vector<at::Tensor>& tensors,
+                 const ::c10d::ReduceOptions& opts) {
+                return ::c10d::ops::reduce(self, tensors, opts);
+              },
               py::arg("tensors"),
               py::arg("opts") = ::c10d::ReduceOptions(),
               py::call_guard<py::gil_scoped_release>())
 
           .def(
               "reduce",
-<<<<<<< HEAD
-              [](::c10d::ProcessGroup& pg,
-=======
-              [](const c10::intrusive_ptr<::c10d::ProcessGroup>& self,
->>>>>>> 135af0fe
+              [](const c10::intrusive_ptr<::c10d::ProcessGroup>& self,
                  at::Tensor& x,
                  int rootRank,
                  ::c10d::ReduceOp op) {
@@ -1091,11 +1079,7 @@
                 opts.reduceOp = op;
                 opts.rootRank = rootRank;
                 std::vector<at::Tensor> xs = {x};
-<<<<<<< HEAD
-                return pg.reduce(xs, opts);
-=======
                 return ::c10d::ops::reduce(self, xs, opts);
->>>>>>> 135af0fe
               },
               py::arg("tensor"),
               py::arg("root"),
@@ -1104,7 +1088,13 @@
 
           .def(
               "allgather",
-              &::c10d::ProcessGroup::allgather,
+              [](const c10::intrusive_ptr<::c10d::ProcessGroup>& self,
+                 const std::vector<std::vector<at::Tensor>>& output_tensors,
+                 const std::vector<at::Tensor>& input_tensor,
+                 const ::c10d::AllgatherOptions& opts) {
+                return ::c10d::ops::allgather(
+                    self, output_tensors, input_tensor, opts);
+              },
               py::arg("output_tensors"),
               py::arg("input_tensors"),
               py::arg("opts") = ::c10d::AllgatherOptions(),
@@ -1120,22 +1110,13 @@
 
           .def(
               "allgather",
-<<<<<<< HEAD
-              [](::c10d::ProcessGroup& pg,
-=======
-              [](const c10::intrusive_ptr<::c10d::ProcessGroup>& self,
->>>>>>> 135af0fe
+              [](const c10::intrusive_ptr<::c10d::ProcessGroup>& self,
                  std::vector<at::Tensor>& output,
                  at::Tensor& input) {
                 std::vector<std::vector<at::Tensor>> outputs = {output};
                 std::vector<at::Tensor> inputs = {input};
-<<<<<<< HEAD
-                return pg.allgather(
-                    outputs, inputs, ::c10d::AllgatherOptions());
-=======
                 return ::c10d::ops::allgather(
                     self, outputs, inputs, ::c10d::AllgatherOptions());
->>>>>>> 135af0fe
               },
               py::arg("output_tensors"),
               py::arg("input_tensor"),
@@ -1151,7 +1132,13 @@
 
           .def(
               "gather",
-              &::c10d::ProcessGroup::gather,
+              [](const c10::intrusive_ptr<::c10d::ProcessGroup>& self,
+                 const std::vector<std::vector<at::Tensor>>& output_tensors,
+                 const std::vector<at::Tensor>& input_tensors,
+                 const ::c10d::GatherOptions& opts) {
+                return ::c10d::ops::gather(
+                    self, output_tensors, input_tensors, opts);
+              },
               py::arg("output_tensors"),
               py::arg("input_tensors"),
               py::arg("opts") = ::c10d::GatherOptions(),
@@ -1159,11 +1146,7 @@
 
           .def(
               "gather",
-<<<<<<< HEAD
-              [](::c10d::ProcessGroup& pg,
-=======
-              [](const c10::intrusive_ptr<::c10d::ProcessGroup>& self,
->>>>>>> 135af0fe
+              [](const c10::intrusive_ptr<::c10d::ProcessGroup>& self,
                  std::vector<at::Tensor>& output,
                  at::Tensor& input,
                  int rootRank) {
@@ -1171,11 +1154,7 @@
                 opts.rootRank = rootRank;
                 std::vector<std::vector<at::Tensor>> outputs = {output};
                 std::vector<at::Tensor> inputs = {input};
-<<<<<<< HEAD
-                return pg.gather(outputs, inputs, opts);
-=======
                 return ::c10d::ops::gather(self, outputs, inputs, opts);
->>>>>>> 135af0fe
               },
               py::arg("output_tensors"),
               py::arg("input_tensor"),
@@ -1184,7 +1163,13 @@
 
           .def(
               "scatter",
-              &::c10d::ProcessGroup::scatter,
+              [](const c10::intrusive_ptr<::c10d::ProcessGroup>& self,
+                 const std::vector<at::Tensor>& output_tensors,
+                 const std::vector<std::vector<at::Tensor>>& input_tensors,
+                 const ::c10d::ScatterOptions& opts) {
+                return ::c10d::ops::scatter(
+                    self, output_tensors, input_tensors, opts);
+              },
               py::arg("output_tensors"),
               py::arg("input_tensors"),
               py::arg("opts") = ::c10d::ScatterOptions(),
@@ -1192,11 +1177,7 @@
 
           .def(
               "scatter",
-<<<<<<< HEAD
-              [](::c10d::ProcessGroup& pg,
-=======
-              [](const c10::intrusive_ptr<::c10d::ProcessGroup>& self,
->>>>>>> 135af0fe
+              [](const c10::intrusive_ptr<::c10d::ProcessGroup>& self,
                  at::Tensor& output,
                  std::vector<at::Tensor>& input,
                  int rootRank) {
@@ -1204,11 +1185,7 @@
                 opts.rootRank = rootRank;
                 std::vector<std::vector<at::Tensor>> inputs = {input};
                 std::vector<at::Tensor> outputs = {output};
-<<<<<<< HEAD
-                return pg.scatter(outputs, inputs, opts);
-=======
                 return ::c10d::ops::scatter(self, outputs, inputs, opts);
->>>>>>> 135af0fe
               },
               py::arg("output_tensor"),
               py::arg("input_tensors"),
@@ -1217,7 +1194,13 @@
 
           .def(
               "reduce_scatter",
-              &::c10d::ProcessGroup::reduce_scatter,
+              [](const c10::intrusive_ptr<::c10d::ProcessGroup>& self,
+                 const std::vector<at::Tensor>& output_tensors,
+                 const std::vector<std::vector<at::Tensor>>& input_tensors,
+                 const ::c10d::ReduceScatterOptions& opts) {
+                return ::c10d::ops::reduce_scatter(
+                    self, output_tensors, input_tensors, opts);
+              },
               py::arg("output_tensors"),
               py::arg("input_tensors"),
               py::arg("opts") = ::c10d::ReduceScatterOptions(),
@@ -1225,11 +1208,7 @@
 
           .def(
               "reduce_scatter",
-<<<<<<< HEAD
-              [](::c10d::ProcessGroup& pg,
-=======
-              [](const c10::intrusive_ptr<::c10d::ProcessGroup>& self,
->>>>>>> 135af0fe
+              [](const c10::intrusive_ptr<::c10d::ProcessGroup>& self,
                  at::Tensor& output,
                  std::vector<at::Tensor>& input,
                  ::c10d::ReduceOp op) {
@@ -1237,11 +1216,7 @@
                 std::vector<std::vector<at::Tensor>> inputs = {input};
                 ::c10d::ReduceScatterOptions opts;
                 opts.reduceOp = op;
-<<<<<<< HEAD
-                return pg.reduce_scatter(outputs, inputs, opts);
-=======
                 return ::c10d::ops::reduce_scatter(self, outputs, inputs, opts);
->>>>>>> 135af0fe
               },
               py::arg("output_tensors"),
               py::arg("input_tensor"),
@@ -1288,7 +1263,13 @@
 
           .def(
               "alltoall",
-              &::c10d::ProcessGroup::alltoall,
+              [](const c10::intrusive_ptr<::c10d::ProcessGroup>& self,
+                 const std::vector<at::Tensor>& output_tensors,
+                 const std::vector<at::Tensor>& input_tensors,
+                 const ::c10d::AllToAllOptions& opts) {
+                return ::c10d::ops::alltoall(
+                    self, output_tensors, input_tensors, opts);
+              },
               py::arg("output_tensor"),
               py::arg("input_tensor"),
               py::arg("opts") = ::c10d::AllToAllOptions(),
@@ -1296,18 +1277,11 @@
 
           .def(
               "alltoall",
-<<<<<<< HEAD
-              [](::c10d::ProcessGroup& pg,
-                 std::vector<at::Tensor>& output,
-                 std::vector<at::Tensor>& input) {
-                return pg.alltoall(output, input, ::c10d::AllToAllOptions());
-=======
               [](const c10::intrusive_ptr<::c10d::ProcessGroup>& self,
                  std::vector<at::Tensor>& output,
                  std::vector<at::Tensor>& input) {
                 return ::c10d::ops::alltoall(
                     self, output, input, ::c10d::AllToAllOptions());
->>>>>>> 135af0fe
               },
               py::arg("output"),
               py::arg("input"),
@@ -1315,9 +1289,6 @@
 
           .def(
               "send",
-<<<<<<< HEAD
-              &::c10d::ProcessGroup::send,
-=======
               [](const c10::intrusive_ptr<::c10d::ProcessGroup>& self,
                  const std::vector<at::Tensor>& tensors,
                  int64_t dstRank,
@@ -1327,14 +1298,10 @@
               py::arg("tensors"),
               py::arg("dstRank"),
               py::arg("tag"),
->>>>>>> 135af0fe
               py::call_guard<py::gil_scoped_release>())
 
           .def(
               "recv",
-<<<<<<< HEAD
-              &::c10d::ProcessGroup::recv,
-=======
               [](const c10::intrusive_ptr<::c10d::ProcessGroup>& self,
                  const std::vector<at::Tensor>& tensors,
                  int64_t srcRank,
@@ -1344,7 +1311,6 @@
               py::arg("tensors"),
               py::arg("srcRank"),
               py::arg("tag"),
->>>>>>> 135af0fe
               py::call_guard<py::gil_scoped_release>())
 
           .def(
@@ -1354,7 +1320,10 @@
 
           .def(
               "barrier",
-              &::c10d::ProcessGroup::barrier,
+              [](const c10::intrusive_ptr<::c10d::ProcessGroup>& self,
+                 const ::c10d::BarrierOptions& opts) {
+                return ::c10d::ops::barrier(self, opts);
+              },
               py::arg("opts") = ::c10d::BarrierOptions(),
               py::call_guard<py::gil_scoped_release>())
           .def(
@@ -1808,6 +1777,36 @@
   module.attr("_DEFAULT_PG_TIMEOUT") = py::cast(kProcessGroupDefaultTimeout);
   module.attr("_DEFAULT_NO_TIMEOUT") = py::cast(kNoTimeout);
 
+  module.def(
+      "_create_work_from_future",
+      [](std::shared_ptr<jit::PythonFutureWrapper> future) {
+        return ::c10d::ProcessGroup::Work::create_from_future(future->fut);
+      },
+      py::arg("future"),
+      R"(
+        Arguments:
+            future(str): The future to wrap.
+        Returns:
+            A ``ProcessGroup::Work`` object which is associated with the completion of
+            the ``torch.futures.Future``.
+        This is the prefered way of constructing Work objects when writing a custom ProcessGroup
+        in python.
+        Example::
+            >>> class SingleRankProcessGroup(torch.distributed.ProcessGroup):
+            >>>     def broadcast(self, tensor_list, opts):
+            >>>         fut = torch.futures.Future()
+            >>>         fut.set_result(tensor_list)
+            >>>         return torch._C._distributed_c10d._create_work_from_future(fut)
+        .. warning ::
+            This API is experimental and subject to change.
+            The returned Work object has multiple limitations:
+            - synchronize() does nothing. Use ``torch.futures.Future`` based synchronization.
+            - wait() ignored timeout argument.
+            - sourceRank() raises.
+            - abort() raises.
+            The provided Future object result must be a Tensor or a list of Tensors.
+           )");
+
   Py_RETURN_TRUE;
 }
 
