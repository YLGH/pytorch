--- conflicted
+++ resolved
@@ -71,22 +71,14 @@
   return typePtrs;
 }
 
-<<<<<<< HEAD
-// The list of non-simple types supported by currrent parser.
-=======
 // The list of non-simple types supported by current parser.
->>>>>>> 7c3077ee
 const std::unordered_set<std::string>& TypeParser::getNonSimpleType() {
   static std::unordered_set<std::string> nonSimpleTypes{
       "List", "Optional", "Dict", "Tuple"};
   return nonSimpleTypes;
 }
 
-<<<<<<< HEAD
-// The list of custom types supported by currrent parser.
-=======
 // The list of custom types supported by current parser.
->>>>>>> 7c3077ee
 const std::unordered_set<std::string>& TypeParser::getCustomType() {
   static std::unordered_set<std::string> customeTypes{
       kTypeTorchbindCustomClass, kTypeNamedTuple};
