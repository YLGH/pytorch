#pragma once

#include <ATen/core/ivalue.h>
#include <ATen/core/symbol.h>
#include <c10/core/CPUAllocator.h>
#include <c10/macros/Macros.h>
#include <c10/util/ArrayRef.h>
#include <c10/util/variant.h>
#include <torch/csrc/jit/api/module.h>
#include <torch/csrc/jit/ir/graph_node_list.h>
#include <torch/csrc/jit/ir/ir.h>
#include <torch/csrc/jit/passes/constant_propagation.h>
#include <torch/csrc/jit/passes/freeze_module.h>
#include <torch/csrc/jit/passes/inliner.h>
#include <torch/csrc/jit/runtime/static/ProcessedNodeInputs.h>
#include <limits>

#ifdef FBCODE_CAFFE2
#include <folly/container/F14Map.h>
#include <folly/container/F14Set.h>
#endif

namespace torch {
namespace jit {

#ifdef FBCODE_CAFFE2
template <typename Key, typename Value>
using FastMap = folly::F14FastMap<Key, Value>;
template <typename Key>
using FastSet = folly::F14FastSet<Key>;
#else
template <typename Key, typename Value>
using FastMap = std::unordered_map<Key, Value>;
template <typename Key>
using FastSet = std::unordered_set<Key>;
#endif

TORCH_API bool canEnableStaticRuntime(
    const std::shared_ptr<torch::jit::Graph>& graph);

TORCH_API std::string dumpValueSet(
    const FastSet<const Value*>& value_set,
    const char* set_name = "");

TORCH_API inline bool doesNotHeapAllocateWhenStoredInIValue(const Type& type) {
  switch (type.kind()) {
    // NOTE: NumberType may allocate because it includes complex.
    case TypeKind::NoneType:
    case TypeKind::IntType:
    case TypeKind::FloatType:
    case TypeKind::BoolType:
    case TypeKind::DeviceObjType:
    case TypeKind::StreamObjType:
      return true;
    default:
      return false;
  }
}

TORCH_API inline bool borrowsOutputs(c10::Symbol kind) {
  static const std::array<c10::Symbol, 4> symbols_with_borrowed_outputs = {
      c10::Symbol::fromQualString("static_runtime::select_tensor"),
      c10::Symbol::fromQualString("static_runtime::dict_unpack"),
      c10::Symbol::fromQualString("static_runtime::VarTupleUnpack"),
      c10::Symbol::fromQualString("prim::IfThenElse"),
  };
  return std::find(
             symbols_with_borrowed_outputs.begin(),
             symbols_with_borrowed_outputs.end(),
             kind) != symbols_with_borrowed_outputs.end();
}

// Group values used by `graph` into three categories:
//
// - output_aliases:
//     values that are either outputs or contain aliases of outputs
// - external_aliases:
//     values that are inputs, constants, or their aliases.
//     The output aliases that end up here are as a result of aliasDb failing to
//     recognize them as outputs due to collection object (e.g., Tuple) aliasing
//     inputs.
// Values that dont't show up in output_aliases or external_aliases are created
// and consumed within the graph.
class ValueGroup {
 public:
  explicit ValueGroup() = default;
  void init(const Block& block, const AliasDb& db);

  bool isExternalAlias(const Value* value) const {
    return external_aliases_.find(value) != external_aliases_.end();
  }

  bool isOutputAlias(const Value* value) const {
    return output_aliases_.find(value) != output_aliases_.end();
  }

  bool isAlwaysAlive(const Value* value) const {
    return isExternalAlias(value) || isOutputAlias(value);
  }

  std::string toString() const {
    return c10::str(
        dumpValueSet(output_aliases_, "ValueGroup::output_aliases_"),
        "\n",
        dumpValueSet(external_aliases_, "ValueGroup::external_aliases_"));
  }

 private:
  FastSet<const Value*> output_aliases_;
  FastSet<const Value*> external_aliases_;
};

class TORCH_API ManagedTensorRanges {
 public:
  ManagedTensorRanges() = default;
  ManagedTensorRanges(
      Block& block,
      const AliasDb& alias_db,
      const FastSet<const Value*>& managed_tensor_values);

  // If true, then this node is the last use of at least one
  // managed tensor. availableTensorValuesAfterNode(node) will return a vector
  // of the managed tensors that are available for re-use
  // in the nodes following this one.
  bool nodeFreesManagedTensors(Node* node) const;
  const std::vector<const Value*>& availableTensorValuesAfterNode(
      Node* node) const;

  // For testing. True if v1 and v2 are both mutable types and have lifetimes
  // that overlap.
  bool lifetimesOverlap(const Value* v1, const Value* v2) const;

 private:
  struct Lifetime {
    Lifetime(size_t start_, size_t end_) : start(start_), end(end_) {}
    size_t start;
    size_t end;
  };

  // Returns nullptr if we are not tracking the lifetime of value
  Lifetime* getLifetime(const Value* value);
  const Lifetime* getLifetime(const Value* value) const;
  // Collect all values in the input that have tracked lifetimes.
  // A value's lifetime may not be tracked if it is a graph input
  // or immutable type (containers with at least one mutable
  // type are mutable)
  std::vector<const Value*> collectValuesWithTrackedLifetimes(
      at::ArrayRef<const Value*> values);

  // Maps Node* to the set of managed tensors that are now available
  // for re-use after this node.
  FastMap<Node*, std::vector<const Value*>> node_to_newly_free_tensors_{};
  // Maps each Value* to its lifetime (start node index, end node index)
  FastMap<const Value*, Lifetime> value_lifetimes_{};
};

enum class MemoryPlannerAlgorithm {
  // The default in StaticModuleOptions
  kStandardResizing,
  // See [Precomputed Offsets Memory Planning Algorithm] for details.
  kPrecomputedOffsets
};

struct TORCH_API StaticModuleOptions {
  // enabling out variant allows Static Runtime to do memory planning
  bool enable_out_variant{true};
  // to reuse tensor storage for tensors whose live-range do not overlap to
  // reduce memory footprint (enable_out_variant must be true)
  bool optimize_memory{true};
  // to batch allocate tensor storage for output tensors of the
  // graph, where storage is deallocated outside static runtime
  // (enable_out_variant must be true)
  bool manage_output_tensors{false};
  // Gates the ReplaceWithCopy pass, which replaces ops that
  // sometimes alias their outputs with out variants that
  // always copy (so the output may participate in memory planning).
  // Since replacing with copies is done after TensorExpr fusion, the
  // resulting graph does not conform to the assumptions made in the fuser.
  // So, even if this flag is turned on, the ReplaceWithCopy pass will not
  // be executed if TensorExpr fusion is enabled.
  bool use_copy_variants{true};
  // Gates the ReplaceWithMaybeCopy pass, which replaces ops that
  // sometimes alias their outputs with subgraphs that include an out
  // variant.
  // For the same reason as `use_copy_variants`, the ReplaceWithMaybeCopy pass
  // will not be executed if TensorExpr fusion is enabled, even if this flag
  // is turned on.
  bool use_maybe_copy_variants{true};
  // enable TensorExpr fusion of ops at model loading time
  bool enable_tensorexpr_fusion{false};
  // The memory planner to use. Only meaningful if enable_out_variant == true
  MemoryPlannerAlgorithm memory_planner_algorithm{
      MemoryPlannerAlgorithm::kStandardResizing};
  // Maximum allowed reallocations before falling back to default memory planner
  // strategy
  size_t max_allowed_reallocs{std::numeric_limits<size_t>::max()};
};

/// The static runime supports two execution modes.
///
/// Mode 1: single-threaded with no parallelism except for intra-op parallelism
/// For this mode, you can do either:
/// @code
///   // m is a TorchScript module
///   auto module = StaticModule(m, opts);
///   auto output = module(args, kwargs);
/// @endcode
///
/// or
///
/// @code
///   // g is the TorchScript graph
///   auto module = StaticModule(g, opts);
///   auto output = module(args, kwargs);
/// @endcode
///
/// Mode 2: similar to data parallelism, run the same model for different inputs
/// on different threads at the same time.
/// You should have one StaticModule per model, and one StaticRuntime instance
/// per running thread. To avoiding creating StaticRuntimes on the fly, use a
/// synchronized stack (i.e. boost::lockfree::stack) to cache all the
/// StaticRuntime instances in your code.
/// @code
///   // initialization
///   auto module = std::make_shared<StaticModule>(m, opts);
///
///   // 128 is good for most cases. Pick a number that works for you
///   boost::lockfree::stack<std::shared_ptr<StaticRuntime>,
///     boost::lockfree::fixed_sized<true>> pool(128);
///
///   // inference
///   std::shared_ptr<StaticRuntime> runtime = nullptr;
///   pool.pop(runtime);
///   if (!runtime) {
///     // holds a reference to the underlying module
///     // but does its own memory management
///     runtime = std::make_shared<StaticRuntime>(*module);
///   }
///   auto output = runtime(args, kwargs);
///   pool.push(runtime);
/// @endcode
///
class MemoryPlanner;
class StaticNodeInfo;
class ProcessedFunction;
class ProcessedNode;
class StaticRuntime;

using SROperator = std::function<void(ProcessedNode*)>;

// A `BlockInfo` instance stores all of the shared state that each
// `BlockRunner` will need to access. Most of this information is
// read-only and shared between threads.
// - Each `BlockInfo` corresponds to one block in the graph.
// - Each `BlockInfo` may be used by multiple block runners (when there are many
//   threads).
// - All of the `BlockInfo`s are stored in a vector in the `StaticModule` and
//   are initialized during `StaticModule` construction.
// - Most of the information stored is used to initialize the block's memory
//   planner.
class BlockInfo {
 public:
  BlockInfo(uint32_t input_idx, Block& block)
      : input_idx_(input_idx), block_(block) {}

  void set_nodes(
      std::vector<StaticNodeInfo> nodes,
      const FastMap<Node*, bool>& node_has_out_variant);

  const std::vector<StaticNodeInfo>& nodes() const {
    return nodes_;
  }

  size_t num_nodes() const {
    return nodes_.size();
  }

  size_t num_inputs() const {
    return block_.inputs().size();
  }

  size_t num_outputs() const {
    return block_.outputs().size();
  }

  graph_node_list node_ptrs() const {
    return block_.nodes();
  }

  void set_output_indices(std::vector<uint16_t> indices) {
    output_indices_ = std::move(indices);
  }

  const std::vector<uint16_t>& block_output_indices() const {
    return output_indices_;
  }

  auto block_inputs_idx() const {
    return input_idx_;
  }

  bool node_is_optimizable_container_type(const Node* node) const {
    return node_is_optimizable_container_type_.find(node) !=
        node_is_optimizable_container_type_.end();
  }

  bool value_is_managed_tensor(const Value* value) const {
    return managed_tensor_values_.find(value) != managed_tensor_values_.end();
  }

  bool value_is_leaked_container(const Value* value) const {
    return leaked_values_.find(value) != leaked_values_.end();
  }

  const ValueGroup& value_group() const {
    return value_group_;
  }

  const ManagedTensorRanges& managed_tensor_ranges() const {
    return managed_tensor_ranges_;
  }

  void init_value_group(const AliasDb& alias_db) {
    value_group_.init(block_, alias_db);
  }

  void prepare_for_memory_planner(
      const AliasDb& alias_db,
      const StaticModuleOptions& opt);

  const auto& managed_output_tensor_values() const {
    return managed_output_tensor_values_;
  }

  const auto& managed_tensor_values() const {
    return managed_tensor_values_;
  }

  const auto& leaked_values() const {
    return leaked_values_;
  }

 private:
  std::vector<StaticNodeInfo> nodes_;

  ValueGroup value_group_;

  FastSet<const Node*> node_is_optimizable_container_type_;
  FastSet<const Value*> managed_tensor_values_;
  FastSet<const Value*> managed_output_tensor_values_;
  FastSet<const Value*> leaked_values_;

  ManagedTensorRanges managed_tensor_ranges_{};

  // The index of this block's inputs in the shared values_ array.
  const uint16_t input_idx_;
  // The indices of this block's outputs in the shared values_ array.
  std::vector<uint16_t> output_indices_;
  Block& block_;
};

class TORCH_API StaticModule {
 public:
  explicit StaticModule(
      std::shared_ptr<torch::jit::Graph> g,
      const StaticModuleOptions& opts = StaticModuleOptions(),
      std::vector<IValue> sample_inputs = {});

  explicit StaticModule(
      const torch::jit::Module& m,
      bool is_frozen = false,
      const StaticModuleOptions& opts = StaticModuleOptions(),
      std::vector<IValue> sample_inputs = {});

 private:
  explicit StaticModule(
      std::pair<std::shared_ptr<torch::jit::Graph>, c10::optional<Module>>
          graph_and_module,
      const StaticModuleOptions& opts);

 public:
  using KeywordArgs = std::unordered_map<std::string, c10::IValue>;
  c10::IValue operator()(
      const std::vector<c10::IValue>& args,
      const KeywordArgs& kwargs = KeywordArgs());
  c10::IValue operator()(
      std::vector<c10::IValue>&& args,
      const KeywordArgs& kwargs = KeywordArgs());

  const Graph& graph() const {
    return *graph_;
  }

  const Module& module() const {
    DCHECK(module_.has_value());
    return *module_;
  }

  const StaticModuleOptions& opts() const;

  size_t num_inputs() const;
  size_t num_outputs() const;

  size_t num_constants() const {
    return constants_.size();
  }

  size_t num_intermediate_values() const {
    return num_intermediate_values_;
  }

  size_t total_num_values() const {
    return num_inputs() + num_constants() + num_intermediate_values();
  }

  C10_NODISCARD const std::vector<uint16_t>& output_indices() const {
    return output_indices_;
  }

  const std::vector<IValue>& constants() const {
    return constants_;
  }

  const BlockInfo& block_info(Block* block) const {
    return block_infos_.at(block);
  }

  Block* root_block() const {
    return graph_->block();
  }

 private:
  friend class StaticRuntime;
  friend class BlockRunner;

 public:
  auto num_nodes() const {
    return std::accumulate(
        block_infos_.begin(),
        block_infos_.end(),
        0,
        [](size_t sum, const auto& block_and_info) {
          auto& block_info = block_and_info.second;
          return sum + block_info.num_nodes();
        });
  }

  C10_NODISCARD Node* findNodeWithKindForTesting(const std::string& kind) const;

  const c10::optional<c10::FunctionSchema>& schema() const {
    return schema_;
  }

  bool first_input_is_self() const {
    return module_.has_value();
  }

  StaticRuntime& runtime() const;
  StaticRuntime clone_runtime_from_cached() const;

  // See [Shared values array]
  size_t value_buffer_size() const {
    return value_buffer_size_;
  }

 private:
  // Recursively prepares the BlockInfo array.
  // - Populates `value_to_index` with the indices of each intermediate value
  // - Returns the number of Value* processed, including sub-blocks.
  size_t prepareBlockInfo(
      Block* block,
      const size_t start_idx,
      FastMap<const Value*, uint32_t>& value_to_index);

  void prepareFunctionsAndConstants(
      Block* block,
      const AliasDb& alias_db,
      FastMap<const Value*, uint32_t>& value_to_index);

  // Recurses on sub-blocks and populates the array of ProcessedNodes
  // Returns (number of nodes processed, number of blocks processed)
  size_t prepareStaticNodeInfos(
      Block* block,
      const FastMap<const Value*, uint32_t>& value_to_index,
      const AliasDb& alias_db,
      size_t node_idx = 0);

  // Initialize various attributes that the memory planner will need.
  // To be called at the tail of the ctor.
  void prepareForMemoryPlanner();

  StaticModuleOptions opts_;
  std::shared_ptr<torch::jit::Graph> graph_;
  c10::optional<torch::jit::Module> module_;
  c10::optional<c10::FunctionSchema> schema_;
  std::unique_ptr<StaticRuntime> cached_runtime_;

  // Bookkeeping for creating new StaticRuntime instances
  // IValue table (defined by prim::Constant nodes)
  std::vector<IValue> constants_;
  // The functions to be called by corresponding ProcessedNode.
  std::vector<ProcessedFunction> functions_{};
  // A list of pre-processed nodes from which ProcessedNode are created per
  // StaticRuntime instance.
  std::vector<StaticNodeInfo> nodes_;
  // Indices of graph outputs in the single values array.
  std::vector<uint16_t> output_indices_;

  size_t num_intermediate_values_ = 0;

  // Includes self if module_ != nullopt.
  // Note that we might have num_inputs_ == 0 even if the schema has a `self`
  // argument. In this case, `self` isn't used in the graph, but the schema
  // includes it anyways to be consistent with the JIT interpreter.
  size_t num_inputs_;
  // See `BlockInfo` definition. The blocks are stored in depth-first order.
  FastMap<Block*, BlockInfo> block_infos_;
  size_t value_buffer_size_ = 0;
};

// `BlockRunner` contains the core runtime logic. Each block runner
// corresponds to one block in the graph and has its own memory planner.
// `StaticRuntime` will initialize all `BlockRunner`s
// upon construction. Each block runner only directly executes nodes from its
// block. Special ops with sub-blocks like `prim::If` may have
// `BlockRunner`s stored in their `ProcessedNode`s; these
// sub-blocks get executed in the op's implementation.
// `StaticRuntime` stores a vector of IValues that all
// `BlockRunner`s share. This vector is used to store all
// constants, inputs, and intermediate tensors.
class TORCH_API BlockRunner {
 public:
  BlockRunner(
      const StaticModule& sm,
      IValue* values,
      Block* block,
      bool is_root_block = false);
  BlockRunner(BlockRunner&&) noexcept;
  BlockRunner& operator=(BlockRunner&&) = delete;
  ~BlockRunner();

  C10_DISABLE_COPY_AND_ASSIGN(BlockRunner);

  using KeywordArgs = std::unordered_map<std::string, c10::IValue>;
  c10::IValue operator()(
      const std::vector<c10::IValue>& args,
      const KeywordArgs& kwargs = KeywordArgs());
  c10::IValue operator()(
      std::vector<c10::IValue>&& args,
      const KeywordArgs& kwargs = KeywordArgs());

  void benchmark(
      const std::vector<std::vector<c10::IValue>>& args_list,
      const std::vector<KeywordArgs>& kwargs_list,
      const int warmup_runs,
      const int main_runs,
      bool print_per_node_time = false,
      bool generate_ai_pep_output = false);

  struct IndividualMetrics {
    float setup_time{0.0};
    float memory_alloc_time{0.0};
    float memory_dealloc_time{0.0};
    float output_dealloc_time{0.0};
    float first_iter_time{0.0};
    float total_time{0.0};
    size_t out_nodes_count{0};
    size_t total_nodes_count{0};
    std::vector<float> time_per_node;
    std::unordered_map<std::string, float> time_per_node_type;
    std::unordered_map<std::string, float> percent_per_node_type;
    std::unordered_map<std::string, int> instances_per_node_type;
    std::unordered_set<std::string> out_nodes;
    std::unordered_set<std::string> native_nodes;
  };

  IndividualMetrics benchmark_individual_ops(
      const std::vector<std::vector<c10::IValue>>& args_list,
      const std::vector<KeywordArgs>& kwargs_list,
      const int warmup_runs,
      const int main_runs);

  // Input is readwrite
  IValue& Input(uint32_t i) {
    DCHECK_LT(i, block_info_.num_inputs());
    return values_[i + block_info_.block_inputs_idx()];
  }

  // Output is readonly. The writing process happens inside ProcessedNodes
  C10_NODISCARD const IValue& Output(uint32_t i) const {
    DCHECK(i < outputs_.size());
    return *outputs_[i];
  }

  const std::vector<IValue*> outputs() const {
    return outputs_;
  }

  const std::vector<ProcessedNode>& nodes() const {
    return nodes_;
  }

  std::vector<ProcessedNode>& nodes() {
    return nodes_;
  }

  graph_node_list node_ptrs() const {
    return block_info_.node_ptrs();
  }

  const Graph& graph() const {
    return static_module_.graph();
  }

  const MemoryPlanner* get_memory_planner() const {
    return planner_.get();
  }

  void maybe_clone_memory_planner(
      const BlockRunner& src,
      const FastMap<at::Tensor*, at::Tensor*>& old_tensor_to_new);

  bool check_for_memory_leak(
      bool output_returned = true,
      bool recurse_on_sub_blocks = false);

  // This is the fallback path taken if we can't construct the memory planner
  // on the first iteration.
  // IMPORTANT: Nothing here should be able to throw!!!
  // This function can be called from the (implicitly) `noexcept` destructor
  // of Deallocator, meaning that std::terminate will be called
  // if any exception escapes. Even if resetMemory and ~Deallocator were
  // `noexcept(false)`, it's possible that when ~Deallocator is called, the
  // stack is already unwinding, so there's still danger of calling
  // std::terminate.
  void resetMemory() noexcept;

 private:
  // A helper object that invokes memory planner deallocation code
  // when destructed.
  class Deallocator {
   public:
    explicit Deallocator(BlockRunner& block_runner)
        : block_runner_(block_runner) {}

    Deallocator(Deallocator&&) = default;
    Deallocator(const Deallocator&) = default;
    Deallocator& operator=(const Deallocator&) = delete;
    Deallocator& operator=(Deallocator&&) = delete;
    ~Deallocator();

    void setFinished() {
      finished_ = true;
    }

   private:
    void cleanupImpl();

    bool finished_ = false;
    BlockRunner& block_runner_;
  };

  template <typename IValueList>
  c10::IValue run_impl(IValueList&& args, const KeywordArgs& kwargs);

  template <typename IValueList>
  c10::IValue run_impl_record_functions(
      IValueList&& args,
      const KeywordArgs& kwargs);

  // helper method for copying input args/kwargs into inputs_
  template <typename IValueList>
  void set_inputs(
      IValueList&& args,
      const std::unordered_map<std::string, c10::IValue>& kwargs);

  // Set Input(idx) to args[idx]. Invoked by set_inputs. Copies or moves
  // depending on overload.
  void set_arg(const size_t idx, std::vector<IValue>&& args);
  void set_arg(const size_t idx, const std::vector<IValue>& args);

  // Set Input(idx) to arg. Always copies. Used for kwargs.
  void set_arg(const size_t idx, const IValue& arg);

  bool fast_check_and_correct_overlap_with(
      ProcessedNode& n,
      c10::IValue& tensor_ival);
  void verify_and_correct_memory_overlap(ProcessedNode& n);

  // clean up owning refs of input IValues
  void clean_up_input_ivalues() noexcept {
    for (const auto idx : c10::irange(block_info_.num_inputs())) {
      values_[idx + inputs_begin_] = IValue();
    }
  }

  void clean_up_intermediate_ivalues() noexcept;

  IValue move_outputs_to_tuple(uint32_t num_outputs);

  void create_memory_planner();
  void maybe_allocate();

  float benchmark_model(
      const std::vector<std::vector<c10::IValue>>& args_list,
      const std::vector<KeywordArgs>& kwargs_list,
      const int warmup_runs,
      const int main_runs);

  void display_nodes(
      const std::vector<c10::IValue>& args,
      const KeywordArgs& kwargs);

  const StaticModule& static_module_;
  const BlockInfo& block_info_;

  const bool is_root_block_;
  // Cache this so we don't have to call static_module_.first_input_is_self()
  const bool first_input_is_self_;
  // Index of the start of this blocks inputs in the shared values_ array.
  const uint16_t inputs_begin_;

  bool manage_output_tensors_enabled_ = false;
  MemoryPlannerAlgorithm memory_planner_algorithm_;
  std::unique_ptr<MemoryPlanner> planner_;
  // [Shared values array]
  // ProcessedNodes reference their inputs and outputs with
  // offsets into this array, which saves memory.
  // All BlockRunners share the same array. The layout is as
  // follows:
  // [constants][block_0][block_1]...[block_N]
  // Note that constants from all blocks are pooled together at the start.
  // The block ordering is depth-first.
  // Each block is further divided into inputs and intermediates:
  // [block_i] = [inputs_i][intermediates_i]
  // Each BlockRunner knows where its inputs start. Each ProcessedNode
  // knows how to find the indices of its outputs/inputs in this array.
  IValue* values_;

  std::vector<IValue*> outputs_;
  std::vector<ProcessedNode> nodes_;
};

class TORCH_API ProcessedFunction {
 public:
  ProcessedFunction(
      Node* node,
      bool enable_out_variant,
      bool check_memory_overlap);

  enum class Kind : uint8_t {
    kOutVariant,
    kNativeFunction,
    kInterpreterFallback,
  };

  void run(ProcessedNode* pnode) const {
    return f_(pnode);
  }

  Kind kind() const {
    return kind_;
  }

  bool checkMemoryOverlap() const {
    return check_memory_overlap_;
  }

  size_t num_outputs() const {
    return num_outputs_;
  }

 private:
  SROperator f_;
  Kind kind_{ProcessedFunction::Kind::kOutVariant};
  bool check_memory_overlap_{false};
  size_t num_outputs_{0};
};

// NOLINTNEXTLINE(cppcoreguidelines-pro-type-member-init)
class TORCH_API StaticNodeInfo {
 public:
  // NOLINTNEXTLINE(cppcoreguidelines-pro-type-member-init)
  StaticNodeInfo(
      Node* n,
      ProcessedFunction* fn,
      ProcessedNodeInputs inputs,
      uint16_t outputs_offset);

  Node* node() const {
    return node_;
  }

  size_t num_outputs() const {
    DCHECK(fn_ != nullptr);
    return fn_->num_outputs();
  }

  bool has_out_variant() const {
    return fn_->kind() == ProcessedFunction::Kind::kOutVariant;
  }

 private:
  friend class ProcessedNode;

  Node* node_;
  const ProcessedFunction* fn_;
  ProcessedNodeInputs inputs_;
  uint16_t outputs_offset_;
};

// NOLINTNEXTLINE(cppcoreguidelines-pro-type-member-init)
class TORCH_API ProcessedNode {
 public:
  // NOLINTNEXTLINE(cppcoreguidelines-pro-type-member-init)
  ProcessedNode() = default;

  ProcessedNode(const StaticNodeInfo& other, IValue* values)
      : node_(other.node_),
        fn_(other.fn_),
        inputs_(other.inputs_),
        outputs_offset_(other.outputs_offset_),
        values_(values),
        // TODO(T105178680): For this task, we should move
        // block runners out of ProcessedNode.
        block_runners_(nullptr) {}

  // These should be noexcept, but some Android build is failing
  // saying the noexcept specification doesn't match the calculated
  // one. Maybe c10::variant is throwing it off?
  ProcessedNode(ProcessedNode&&) = default;

  ProcessedNode(const ProcessedNode&) = delete;
  ProcessedNode& operator=(const ProcessedNode& other) = delete;
  ProcessedNode& operator=(ProcessedNode&&) = default;

  void run();

  Node* node() const {
    return node_;
  }

  // Input is readonly
  C10_NODISCARD const IValue& Input(uint32_t i) const {
    return values_[inputs_[i]];
  }

  // Output is readwrite
  IValue& Output(uint32_t i) {
    DCHECK(i < num_outputs());
    return values_[outputs_offset_ + i];
  }

  C10_NODISCARD const IValue& Output(uint32_t i) const {
    DCHECK(i < num_outputs());
    return values_[outputs_offset_ + i];
  }

  size_t num_outputs() const {
    DCHECK(fn_ != nullptr);
    return fn_->num_outputs();
  }

<<<<<<< HEAD
  c10::ArrayRef<const IValue> outputs() const {
    return c10::ArrayRef<const IValue>(values_ + outputs_offset_, numOutputs());
=======
  C10_NODISCARD c10::ArrayRef<const IValue> outputs() const {
    return c10::ArrayRef<const IValue>(
        values_ + outputs_offset_, num_outputs());
>>>>>>> e73e3cf8
  }

  C10_NODISCARD uint16_t num_inputs() const {
    return inputs_.size();
  }

  std::vector<IValue> inputs_ivalue_vec() const;

  bool has_out_variant() const {
    return fn_->kind() == ProcessedFunction::Kind::kOutVariant;
  }

  bool has_native() const {
    return fn_->kind() == ProcessedFunction::Kind::kNativeFunction;
  }

#ifndef PYTORCH_DISABLE_PER_OP_PROFILING
  const char* get_op_name() const {
    return node_->kind().toQualString();
  }
#endif

  bool check_outputs_for_memory_overlap() const {
    return fn_->checkMemoryOverlap();
  }

  void set_outputs_memory_overlap_detected() {
    overlap_detected_ = true;
  }

  bool outputs_memory_overlap_detected() {
    return overlap_detected_;
  }

<<<<<<< HEAD
  bool checkAndCorrectOverlapWith(const at::Tensor& input, c10::IValue& output);
  void verifyAndCorrectMemoryOverlap();
=======
  bool check_and_correct_overlap_with(
      const at::Tensor& input,
      c10::IValue& output);
  void verify_and_correct_memory_overlap();
>>>>>>> e73e3cf8

  void set_values(IValue* values) {
    DCHECK(values_ == nullptr);
    values_ = values;
  }

  C10_NODISCARD uint16_t output_ivalue_index(uint16_t i) const {
    DCHECK(i < num_outputs());
    return outputs_offset_ + i;
  }
  // used in debug mode
  bool verify_no_memory_overlap(bool force_check = false) const;

  std::vector<BlockRunner>* block_runners() {
    return block_runners_.get();
  }

  void set_block_runners(
      std::unique_ptr<std::vector<BlockRunner>> block_runners) {
    block_runners_ = std::move(block_runners);
  }

 private:
  C10_NODISCARD bool verify_outputs_dont_overlap_each_other() const;

  C10_NODISCARD bool verify_inputs_dont_overlap_outputs(bool force_check) const;

  Node* node_;
  const ProcessedFunction* fn_;
  ProcessedNodeInputs inputs_;
  uint16_t outputs_offset_;
  bool overlap_detected_{false};
  IValue* values_ = nullptr; // unowned
  // For control flow; processed nodes may have sub-blocks which can
  // be executed by op implementations.
  std::unique_ptr<std::vector<BlockRunner>> block_runners_;
};

// `StaticRuntime` is the owner of the array of IValues (used for constants,
// inputs, and intermediate tensors) that all `BlockRunner`s share.
// Upon construction, it initializes all block runners. `operator()` simply
// forwards the inputs to the top-level block runner. Each `StaticRuntime`
// instance corresponds to one `StaticModule`. Multiple `StaticRuntime`
// instances can be created; this is useful for multi-threaded execution, since
// `operator()` is not thread-safe.
class TORCH_API StaticRuntime {
 public:
  explicit StaticRuntime(const StaticModule& sm);

  using KeywordArgs = std::unordered_map<std::string, c10::IValue>;
  c10::IValue operator()(
      const std::vector<c10::IValue>& args,
      const KeywordArgs& kwargs = KeywordArgs());
  c10::IValue operator()(
      std::vector<c10::IValue>&& args,
      const KeywordArgs& kwargs = KeywordArgs());

<<<<<<< HEAD
  bool checkForMemoryLeak(bool output_returned = true);
=======
  bool check_for_memory_leak(bool output_returned = true);
  bool checkOutputTensorMemoryLeaks();

  void deallocateOutputTensors();
  bool isManagedOutputTensor(const IValue& ivalue) const;
  void disableManageOutputTensors();
>>>>>>> e73e3cf8

  // Gets the top-level memory planner. Used for testing.
  const MemoryPlanner* get_memory_planner() const;

  // Clone this static runtime instance. Not to be used concurrently with
  // operator(). Useful when the precompute_offsets option is on (to
  // avoid expensive offset computation during the first iteration)
  StaticRuntime clone() const;

  void benchmark(
      const std::vector<std::vector<c10::IValue>>& args_list,
      const std::vector<KeywordArgs>& kwargs_list,
      const int warmup_runs,
      const int main_runs,
      bool print_per_node_time = false,
      bool generate_ai_pep_output = false) {
    block_->benchmark(
        args_list,
        kwargs_list,
        warmup_runs,
        main_runs,
        print_per_node_time,
        generate_ai_pep_output);
  }

  using IndividualMetrics = BlockRunner::IndividualMetrics;

  IndividualMetrics benchmark_individual_ops(
      const std::vector<std::vector<c10::IValue>>& args_list,
      const std::vector<KeywordArgs>& kwargs_list,
      const int warmup_runs,
      const int main_runs) {
    return block_->benchmark_individual_ops(
        args_list, kwargs_list, warmup_runs, main_runs);
  }

 private:
  // An array of IValues with unchanging size/data ptr.
  class IValueArray {
   public:
    IValueArray() = default;
    explicit IValueArray(size_t size) : array_(allocate(size)), size_(size) {}

    IValue* data() const {
      return array_.get();
    }

    size_t size() const {
      return size_;
    }

   private:
    // NOLINTNEXTLINE(modernize-avoid-c-arrays)
    // NOLINTNEXTLINE(cppcoreguidelines-avoid-c-arrays)
    static std::unique_ptr<IValue[]> allocate(size_t size) {
      if (size) {
        return std::make_unique<IValue[]>(size);
      }
      return nullptr;
    }

    // NOLINTNEXTLINE(modernize-avoid-c-arrays)
    // NOLINTNEXTLINE(cppcoreguidelines-avoid-c-arrays)
    std::unique_ptr<IValue[]> array_ = nullptr;
    size_t size_;
  };

  std::unique_ptr<BlockRunner> block_;
  IValueArray values_;
  const StaticModule& parent_module_;
};

} // namespace jit
} // namespace torch<|MERGE_RESOLUTION|>--- conflicted
+++ resolved
@@ -861,14 +861,8 @@
     return fn_->num_outputs();
   }
 
-<<<<<<< HEAD
   c10::ArrayRef<const IValue> outputs() const {
-    return c10::ArrayRef<const IValue>(values_ + outputs_offset_, numOutputs());
-=======
-  C10_NODISCARD c10::ArrayRef<const IValue> outputs() const {
-    return c10::ArrayRef<const IValue>(
-        values_ + outputs_offset_, num_outputs());
->>>>>>> e73e3cf8
+    return c10::ArrayRef<const IValue>(values_ + outputs_offset_, num_outputs());
   }
 
   C10_NODISCARD uint16_t num_inputs() const {
@@ -903,15 +897,10 @@
     return overlap_detected_;
   }
 
-<<<<<<< HEAD
-  bool checkAndCorrectOverlapWith(const at::Tensor& input, c10::IValue& output);
-  void verifyAndCorrectMemoryOverlap();
-=======
   bool check_and_correct_overlap_with(
       const at::Tensor& input,
       c10::IValue& output);
   void verify_and_correct_memory_overlap();
->>>>>>> e73e3cf8
 
   void set_values(IValue* values) {
     DCHECK(values_ == nullptr);
@@ -969,16 +958,7 @@
       std::vector<c10::IValue>&& args,
       const KeywordArgs& kwargs = KeywordArgs());
 
-<<<<<<< HEAD
-  bool checkForMemoryLeak(bool output_returned = true);
-=======
   bool check_for_memory_leak(bool output_returned = true);
-  bool checkOutputTensorMemoryLeaks();
-
-  void deallocateOutputTensors();
-  bool isManagedOutputTensor(const IValue& ivalue) const;
-  void disableManageOutputTensors();
->>>>>>> e73e3cf8
 
   // Gets the top-level memory planner. Used for testing.
   const MemoryPlanner* get_memory_planner() const;
