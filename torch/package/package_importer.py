--- conflicted
+++ resolved
@@ -29,13 +29,23 @@
 def import_torch():
     global torch
     global _get_restore_location
-    global _maybe_decode_ascii
     global TorchScriptDirectoryReader
     global TorchScriptPackageZipFileReader
     import torch
     from ._directory_reader_torchscript import TorchScriptDirectoryReader
     from ._zip_file_torchscript import TorchScriptPackageZipFileReader
-    from torch.serialization import _get_restore_location, _maybe_decode_ascii
+    from torch.serialization import _get_restore_location
+
+def _maybe_decode_ascii(bytes_str: Union[bytes, str]) -> str:
+    # When using encoding='bytes' in Py3, some **internal** keys stored as
+    # strings in Py2 are loaded as bytes. This function decodes them with
+    # ascii encoding, one that Py3 uses by default.
+    #
+    # NOTE: This should only be used on internal keys (e.g., `typename` and
+    #       `location` in `persistent_load` below!
+    if isinstance(bytes_str, bytes):
+        return bytes_str.decode('ascii')
+    return bytes_str
 
 class PackageImporter(Importer):
     """Importers allow you to load code written to packages by :class:`PackageExporter`.
@@ -59,7 +69,7 @@
         self,
         file_or_buffer: Union[str, PackageZipFileReader, Path, BinaryIO],
         module_allowed: Callable[[str], bool] = lambda module_name: True,
-        use_torch: bool = True
+        use_torch: bool = False
     ):
         """Open ``file_or_buffer`` for importing. This checks that the imported package only requires modules
         allowed by ``module_allowed``
@@ -198,7 +208,7 @@
         return data.decode(encoding, errors)
 
     def persistent_id_torch(self, typename, data):
-
+        assert isinstance(self.zip_reader, (TorchScriptDirectoryReader, TorchScriptPackageZipFileReader))
         def load_tensor(dtype, size, key, location, restore_location):
             name = f"{key}.storage"
 
@@ -228,7 +238,7 @@
             storage = self.loaded_storages[key]
             # TODO: Once we decide to break serialization FC, we can
             # stop wrapping with TypedStorage
-            return torch.storage.TypedStorage(
+            return torch.storage._TypedStorage(
                 wrap_storage=storage._untyped(), dtype=dtype
             )
         return None
@@ -268,33 +278,11 @@
             assert isinstance(saved_id, tuple)
             typename = _maybe_decode_ascii(saved_id[0])
             data = saved_id[1:]
-<<<<<<< HEAD
-            module = self.persistent_id_torch(typename, data)
-            if module is not None:
-                return module
+            if self.torch_is_available:
+                module = self.persistent_id_torch(typename, data)
+                if module is not None:
+                    return module
             if typename == "reduce_package":
-=======
-
-            if typename == "storage":
-                storage_type, key, location, size = data
-                dtype = storage_type.dtype
-
-                if key not in loaded_storages:
-                    load_tensor(
-                        dtype,
-                        size,
-                        key,
-                        _maybe_decode_ascii(location),
-                        restore_location,
-                    )
-                storage = loaded_storages[key]
-                # TODO: Once we decide to break serialization FC, we can
-                # stop wrapping with _TypedStorage
-                return torch.storage._TypedStorage(
-                    wrap_storage=storage._untyped(), dtype=dtype
-                )
-            elif typename == "reduce_package":
->>>>>>> 696645f0
                 # to fix BC breaking change, objects on this load path
                 # will be loaded multiple times erroneously
                 if len(data) == 2:
